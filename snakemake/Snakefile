--- conflicted
+++ resolved
@@ -23,24 +23,13 @@
 # -----------------------------------------------------------------------------
 rule all:
     input:
-<<<<<<< HEAD
         output_file = expand(f"{OUTPUT_DIR}/prior/samples/{{dataset}}_{{repr}}_sample{{sample_idx}}_{{fold}}_model.pt",
          dataset=DATASETS, repr=REPRESENTATIONS, sample_idx=SAMPLE_IDXS, fold=range(1, K + 1)),
         time_file = expand(f"{OUTPUT_DIR}/prior/samples/{{dataset}}_{{repr}}_sample{{sample_idx}}_{{fold}}_timing.csv",
          dataset=DATASETS, repr=REPRESENTATIONS, sample_idx=SAMPLE_IDXS, fold=range(1, K + 1)),
         nvstat_file = expand(f"{OUTPUT_DIR}/prior/samples/{{dataset}}_{{repr}}_sample{{sample_idx}}_{{fold}}.nvstat",
          dataset=DATASETS, repr=REPRESENTATIONS, sample_idx=SAMPLE_IDXS, fold=range(1, K + 1))
-=======
-        smiles_file = expand(f"{OUTPUT_DIR}/prior/models/{{dataset}}_{{repr}}_sample{{sample_idx}}_{{fold}}_SMILES.smi",
-                        dataset=DATASETS, repr=REPRESENTATIONS, sample_idx=SAMPLE_IDXS, fold=range(1, K + 1)),
-        model_file = expand(f"{OUTPUT_DIR}/prior/models/{{dataset}}_{{repr}}_sample{{sample_idx}}_{{fold}}_model.pt",
-                        dataset=DATASETS, repr=REPRESENTATIONS, sample_idx=SAMPLE_IDXS, fold=range(1, K + 1)),
-        loss_file = expand(f"{OUTPUT_DIR}/prior/models/{{dataset}}_{{repr}}_sample{{sample_idx}}_{{fold}}_loss.csv",
-                        dataset=DATASETS, repr=REPRESENTATIONS, sample_idx=SAMPLE_IDXS, fold=range(1, K + 1)),
-        time_file = expand(f"{OUTPUT_DIR}/prior/models/{{dataset}}_{{repr}}_sample{{sample_idx}}_{{fold}}_timing.csv",
-                        dataset=DATASETS, repr=REPRESENTATIONS, sample_idx=SAMPLE_IDXS, fold=range(1, K + 1))
 
->>>>>>> 4094df67
 
 rule generate_prior_inputs:
     input:
@@ -62,10 +51,7 @@
         --test_file {output.test_file}
         """
 
-<<<<<<< HEAD
-=======
 
->>>>>>> 4094df67
 rule inner_train_models_RNN:
     input:
         input_file=f"{OUTPUT_DIR}/prior/inputs/train_{{dataset}}_{{repr}}_sample{{sample_idx}}_{{fold}}.csv",
@@ -101,7 +87,7 @@
             '--model_file {output.model_file} '
             '--loss_file {output.loss_file} '
             '--time_file {output.time_file} '
-<<<<<<< HEAD
+
 
 rule inner_sample_molecules_RNN:
     input:
@@ -137,6 +123,5 @@
         '--output_file {output.output_file} '
         '--time_file {output.time_file} '
         '--nvstat_file {output.nvstat_file} '
-=======
-# -----------------------------------------------------------------------------
->>>>>>> 4094df67
+
+# -----------------------------------------------------------------------------