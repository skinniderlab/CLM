configfile: "config/config.yaml"
threads: 1
# -----------------------------------------------------------------------------
# Setup
# -----------------------------------------------------------------------------
PATHS=config['paths']
DATASET = os.path.splitext(os.path.basename(PATHS["dataset"]))[0]
REPRESENTATIONS = config["representations"]
FOLDS = config["folds"]
ENUM_FACTORS = config["enum_factors"]
OUTPUT_DIR = PATHS['output_dir']

shell.executable("/bin/bash")

wildcard_constraints:
    dataset=DATASET,
    repr='|'.join(REPRESENTATIONS),
    fold='\d+'

# -----------------------------------------------------------------------------

# -----------------------------------------------------------------------------
# Rules
# -----------------------------------------------------------------------------
rule plots:
    input:
        topk=expand(f"{OUTPUT_DIR}/model_evaluation/plot/{{enum_factor}}/topk",
            enum_factor=ENUM_FACTORS),
        calculate_outcomes_plot=expand(f"{OUTPUT_DIR}/model_evaluation/plot/{{enum_factor}}/calculate_outcomes",
            enum_factor=ENUM_FACTORS),
        nn_tc_plot=expand(f"{OUTPUT_DIR}/model_evaluation/plot/{{enum_factor}}/write_nn_tc",
            enum_factor=ENUM_FACTORS),
        train_discriminator_plot=expand(f"{OUTPUT_DIR}/model_evaluation/plot/{{enum_factor}}/train_discriminator",
            enum_factor=ENUM_FACTORS),
        freq_distribution_plot=expand(f"{OUTPUT_DIR}/model_evaluation/plot/{{enum_factor}}/freq_distribution",
            enum_factor=ENUM_FACTORS),
        calculate_outcome_distr_plot=expand(f"{OUTPUT_DIR}/model_evaluation/plot/{{enum_factor}}/calculate_outcome_distrs",
            enum_factor=ENUM_FACTORS),
        nn_tc_ever_v_never_plot=expand(f"{OUTPUT_DIR}/model_evaluation/plot/{{enum_factor}}/nn_tc_ever_v_never",
            enum_factor=ENUM_FACTORS),
        topk_tc_plot=expand(f"{OUTPUT_DIR}/model_evaluation/plot/{{enum_factor}}/topk_tc",
            enum_factor=ENUM_FACTORS)


include: "Snakefile_data"

rule prep_outcome_freq:
    """
    For sampled smiles in each fold, add a `bin` column denoting what
    frequency bin the sampled smile falls into.

    `max_molecules` is the max number of sampled smiles to consider for each
    frequency bin.
    """
    conda: "clm"
    input:
        sample_file=f"{OUTPUT_DIR}/{{enum_factor}}/prior/samples/{{dataset}}_{{repr}}_{{fold}}_unique_masses.csv.gz",
        known_smiles=f"{OUTPUT_DIR}/{{enum_factor}}/prior/samples/known_{{dataset}}_{{repr}}_{{fold}}_unique_masses.csv.gz",
        invalid_smiles=f"{OUTPUT_DIR}/{{enum_factor}}/prior/samples/invalid_{{dataset}}_{{repr}}_{{fold}}_unique_masses.csv.gz",
    output:
        f"{OUTPUT_DIR}/model_evaluation/{{enum_factor}}/{{dataset}}_{{repr}}_{{fold}}_prep_outcome_freq.csv.gz",
    resources:
        mem_mb=120000,
        runtime=1000,
    shell:
        'clm prep_outcomes_freq '
        '--sample_file {input.sample_file} '
        '--output_file {output} '
        '--max_molecules 500000 '
        '--known_smiles {input.known_smiles} '
        '--invalid_smiles {input.invalid_smiles} '


rule calculate_outcomes:
    """
    For sampled smiles in each fold and for each bin within that fold,
    calculate certain distribution metrics based on a comparison between
    distribution of sampled smiles and distribution of training smiles in the
    fold.

    `max_orig_mols` is the max number of sampled smiles to consider for each
    frequency bin.
    """
    conda: "clm"
    input:
        train_file=f"{OUTPUT_DIR}/{{enum_factor}}/prior/inputs/train0_{{dataset}}_{{repr}}_{{fold}}.smi",
        sampled_file=f"{OUTPUT_DIR}/model_evaluation/{{enum_factor}}/{{dataset}}_{{repr}}_{{fold}}_prep_outcome_freq.csv.gz",
    output:
        output_file=f"{OUTPUT_DIR}/model_evaluation/{{enum_factor}}/{{dataset}}_{{repr}}_{{fold}}_calculate_outcomes.csv.gz",
    resources:
        mem_mb=256000,
        runtime=1000,
    shell:
        'clm calculate_outcomes '
        '--train_file {input.train_file} '
        '--sampled_file {input.sampled_file} '
        '--output_file {output.output_file} '
        '--seed 12 '


rule plot_calculate_outcomes:
    conda: "clm"
    input:
        expand(f"{OUTPUT_DIR}/model_evaluation/{{enum_factor}}/{{dataset}}_{{repr}}_{{fold}}_calculate_outcomes.csv.gz",
            dataset=DATASET, repr=REPRESENTATIONS, fold=range(FOLDS), allow_missing=True)
    output:
        directory(f"{OUTPUT_DIR}/model_evaluation/plot/{{enum_factor}}/calculate_outcomes"),
    resources:
        mem_mb=256000,
        runtime=1000,
    shell:
        'clm plot calculate_outcomes '
        '--outcome_files {input} '
        '--output_dir {output} '


rule write_nn_tc:
    conda: "clm"
    input:
        query_file=f"{OUTPUT_DIR}/{{enum_factor}}/prior/samples/{{dataset}}_{{repr}}_{{fold}}_unique_masses.csv.gz",
        reference_file=f"{OUTPUT_DIR}/{{enum_factor}}/prior/inputs/train0_{{dataset}}_{{repr}}_{{fold}}.smi",
        pubchem_file=PATHS['pubchem_tsv_file'],
    output:
        output_file=f"{OUTPUT_DIR}/model_evaluation/{{enum_factor}}/{{dataset}}_{{repr}}_{{fold}}_write_nn_tc.csv.gz",
    resources:
        mem_mb=64000,
        runtime=1000,
    shell:
        'clm write_nn_Tc '
        '--query_file {input.query_file} '
        '--reference_file {input.reference_file} '
        '--pubchem_file {input.pubchem_file} '
        '--max_molecules 50000 '
        '--output_file {output.output_file} '


rule plot_write_nn_tc:
    conda: "clm"
    input:
        expand(f"{OUTPUT_DIR}/model_evaluation/{{enum_factor}}/{{dataset}}_{{repr}}_{{fold}}_write_nn_tc.csv.gz",
            dataset=DATASET, repr=REPRESENTATIONS, fold=range(FOLDS), allow_missing=True)
    output:
        directory(f"{OUTPUT_DIR}/model_evaluation/plot/{{enum_factor}}/write_nn_tc"),
    resources:
        mem_mb=256000,
        runtime=1000,
    shell:
        'clm plot write_nn_tc '
        '--outcome_files {input} '
        '--output_dir {output} '



rule train_discriminator:
    conda: "clm"
    input:
        train_file=f"{OUTPUT_DIR}/{{enum_factor}}/prior/inputs/train0_{{dataset}}_{{repr}}_{{fold}}.smi",
        sampled_file=f"{OUTPUT_DIR}/{{enum_factor}}/prior/samples/{{dataset}}_{{repr}}_{{fold}}_unique_masses.csv.gz",
    output:
        output_file=f"{OUTPUT_DIR}/model_evaluation/{{enum_factor}}/{{dataset}}_{{repr}}_{{fold}}_train_discriminator.csv.gz",
    resources:
        mem_mb=64000,
        runtime=1000,
    shell:
        'clm train_discriminator '
        '--train_file {input.train_file} '
        '--sampled_file {input.sampled_file} '
        '--output_file {output.output_file} '


rule plot_train_discriminator:
    conda: "clm"
    input:
        expand(f"{OUTPUT_DIR}/model_evaluation/{{enum_factor}}/{{dataset}}_{{repr}}_{{fold}}_train_discriminator.csv.gz",
            dataset=DATASET, repr=REPRESENTATIONS, fold=range(FOLDS), allow_missing=True)
    output:
        directory(f"{OUTPUT_DIR}/model_evaluation/plot/{{enum_factor}}/train_discriminator"),
    resources:
        mem_mb=256000,
        runtime=1000,
    shell:
        'clm plot train_discriminator '
        '--outcome_files {input} '
        '--output_dir {output} '


rule freq_distribution:
    conda: "clm"
    input:
        sampled_file=f"{OUTPUT_DIR}/{{enum_factor}}/prior/samples/{{dataset}}_{{repr}}_{{fold}}_unique_masses.csv.gz",
        test_file=f"{OUTPUT_DIR}/{{enum_factor}}/prior/inputs/test0_{{dataset}}_{{repr}}_{{fold}}.smi",
    output:
        output_file=f"{OUTPUT_DIR}/model_evaluation/{{enum_factor}}/{{dataset}}_{{repr}}_{{fold}}_freq_distribution.csv.gz",
    resources:
        mem_mb=64000,
        runtime=1000,
    shell:
        'clm write_freq_distribution '
        '--sampled_file {input.sampled_file} '
        '--test_file {input.test_file} '
        '--output_file {output.output_file} '


rule plot_freq_distribution:
    conda: "clm"
    input:
        expand(f"{OUTPUT_DIR}/model_evaluation/{{enum_factor}}/{{dataset}}_{{repr}}_{{fold}}_freq_distribution.csv.gz",
            dataset=DATASET, repr=REPRESENTATIONS, fold=range(FOLDS), allow_missing=True)
    output:
        directory(f"{OUTPUT_DIR}/model_evaluation/plot/{{enum_factor}}/freq_distribution"),
    resources:
        mem_mb=256000,
        runtime=1000,
    shell:
        'clm plot freq_distribution '
        '--outcome_files {input} '
        '--output_dir {output} '


<<<<<<< HEAD
rule write_outcome_distr:
    conda: "clm"
=======
rule calculate_outcome_distrs:
>>>>>>> 0d846bdb
    input:
        sample_file=f"{OUTPUT_DIR}/{{enum_factor}}/prior/samples/{{dataset}}_{{repr}}_{{fold}}_unique_masses.csv.gz",
        train_file=f"{OUTPUT_DIR}/{{enum_factor}}/prior/inputs/train0_{{dataset}}_{{repr}}_{{fold}}.smi",
        pubchem_file=PATHS['pubchem_tsv_file'],
    output:
        output_file=f"{OUTPUT_DIR}/model_evaluation/{{enum_factor}}/{{dataset}}_{{repr}}_{{fold}}_calculate_outcome_distrs.csv.gz",
    resources:
        mem_mb=64000,
        runtime=1000,
    shell:
        'clm calculate_outcome_distrs '
        '--sample_file {input.sample_file} '
        '--train_file {input.train_file} '
        '--pubchem_file {input.pubchem_file} '
        '--max_mols 100000 '
        '--output_file {output.output_file} '


<<<<<<< HEAD
rule calculate_outcome_distrs:
    conda: "clm"
    input:
        input_file=f"{OUTPUT_DIR}/model_evaluation/{{enum_factor}}/{{dataset}}_{{repr}}_{{fold}}_write_outcome_distr.csv.gz",
    output:
        output_file=f"{OUTPUT_DIR}/model_evaluation/{{enum_factor}}/{{dataset}}_{{repr}}_{{fold}}_calculate_outcome_distrs.csv.gz",
    resources:
        mem_mb=64000,
        runtime=1000,
    shell:
        'clm calculate_outcome_distrs '
        '--input_file {input.input_file} '
        '--output_file {output.output_file} '


=======
>>>>>>> 0d846bdb
rule plot_outcome_distributions:
    conda: "clm"
    input:
        expand(f"{OUTPUT_DIR}/model_evaluation/{{enum_factor}}/{{dataset}}_{{repr}}_{{fold}}_calculate_outcome_distrs.csv.gz",
            dataset=DATASET, repr=REPRESENTATIONS, fold=range(FOLDS), allow_missing=True)
    output:
        directory(f"{OUTPUT_DIR}/model_evaluation/plot/{{enum_factor}}/calculate_outcome_distrs"),
    resources:
        mem_mb=256000,
        runtime=1000,
    shell:
        'clm plot calculate_outcome_distrs '
        '--outcome_files {input} '
        '--output_dir {output} '

rule nn_tc_ever_v_never:
    conda: "clm"
    input:
        query_file=f"{OUTPUT_DIR}/{{enum_factor}}/prior/inputs/train0_{{dataset}}_{{repr}}_{{fold}}.smi",
        reference_file=f"{OUTPUT_DIR}/{{enum_factor}}/prior/inputs/train0_{{dataset}}_{{repr}}_{{fold}}.smi",
    output:
        output_file=f"{OUTPUT_DIR}/model_evaluation/{{enum_factor}}/{{dataset}}_{{repr}}_{{fold}}_nn_tc_ever_v_never.csv.gz",
    resources:
        mem_mb=64000,
        runtime=1000,
    shell:
        'clm write_nn_Tc '
        '--query_file {input.query_file} '
        '--reference_file {input.reference_file} '
        '--output_file {output.output_file} '


rule plot_nn_tc_ever_v_never:
    conda: "clm"
    input:
        nn_tc_file = expand(f"{OUTPUT_DIR}/model_evaluation/{{enum_factor}}/{{dataset}}_{{repr}}_{{fold}}_nn_tc_ever_v_never.csv.gz",
            dataset=DATASET, repr=REPRESENTATIONS, fold=range(FOLDS), allow_missing=True),
        ranks_file = expand(f"{OUTPUT_DIR}/{{enum_factor}}/prior/structural_prior/{{dataset}}_{{repr}}_min1_all_freq-avg_CV_ranks_structure.csv.gz",
            dataset=DATASET, repr=REPRESENTATIONS, allow_missing=True)
    output:
        directory(f"{OUTPUT_DIR}/model_evaluation/plot/{{enum_factor}}/nn_tc_ever_v_never"),
    resources:
        mem_mb=256000,
        runtime=1000,
    shell:
        'clm plot nn_tc_ever_v_never '
        '--outcome_files {input.nn_tc_file} '
        '--ranks_file {input.ranks_file} '
        '--output_dir {output} '


rule plot_topk_tc:
    conda: "clm"
    input:
        expand(f"{OUTPUT_DIR}/{{enum_factor}}/prior/structural_prior/{{dataset}}_{{repr}}_min1_all_freq-avg_CV_tc.csv.gz",
            dataset=DATASET, repr=REPRESENTATIONS, allow_missing=True)
    output:
        directory(f"{OUTPUT_DIR}/model_evaluation/plot/{{enum_factor}}/topk_tc"),
    resources:
        mem_mb=256000,
        runtime=1000,
    shell:
        'clm plot topk_tc '
        '--outcome_files {input} '
        '--output_dir {output} '


rule forecast:
    conda: "clm"
    input:
        test_file=f"{OUTPUT_DIR}/{{enum_factor}}/prior/inputs/test0_{{dataset}}_{{repr}}_{{fold}}.smi",
        sample_file=f"{OUTPUT_DIR}/{{enum_factor}}/prior/samples/{{dataset}}_{{repr}}_{{fold}}_unique_masses.csv.gz",
    output:
        output_file=f"{OUTPUT_DIR}/model_evaluation/{{enum_factor}}/{{dataset}}_{{repr}}_{{fold}}_forecast.csv",
    resources:
        mem_mb=64000,
        runtime=30,
    shell:
        'clm forecast '
        '--test_file {input.test_file} '
        '--sample_file {input.sample_file} '
        '--output_file {output.output_file} '


rule plot_topk:
    conda: "clm"
    input:
        expand(f"{OUTPUT_DIR}/{{enum_factor}}/prior/structural_prior/{{dataset}}_{{repr}}_min1_all_freq-avg_CV_ranks_structure.csv.gz",
            dataset=DATASET, repr=REPRESENTATIONS, allow_missing=True)
    output:
        directory(f"{OUTPUT_DIR}/model_evaluation/plot/{{enum_factor}}/topk"),
    resources:
        mem_mb=256000,
        runtime=1000,
    shell:
        'clm plot topk '
        '--outcome_files {input} '
        '--output_dir {output} '<|MERGE_RESOLUTION|>--- conflicted
+++ resolved
@@ -217,12 +217,8 @@
         '--output_dir {output} '
 
 
-<<<<<<< HEAD
-rule write_outcome_distr:
-    conda: "clm"
-=======
 rule calculate_outcome_distrs:
->>>>>>> 0d846bdb
+    conda: "clm"
     input:
         sample_file=f"{OUTPUT_DIR}/{{enum_factor}}/prior/samples/{{dataset}}_{{repr}}_{{fold}}_unique_masses.csv.gz",
         train_file=f"{OUTPUT_DIR}/{{enum_factor}}/prior/inputs/train0_{{dataset}}_{{repr}}_{{fold}}.smi",
@@ -241,24 +237,6 @@
         '--output_file {output.output_file} '
 
 
-<<<<<<< HEAD
-rule calculate_outcome_distrs:
-    conda: "clm"
-    input:
-        input_file=f"{OUTPUT_DIR}/model_evaluation/{{enum_factor}}/{{dataset}}_{{repr}}_{{fold}}_write_outcome_distr.csv.gz",
-    output:
-        output_file=f"{OUTPUT_DIR}/model_evaluation/{{enum_factor}}/{{dataset}}_{{repr}}_{{fold}}_calculate_outcome_distrs.csv.gz",
-    resources:
-        mem_mb=64000,
-        runtime=1000,
-    shell:
-        'clm calculate_outcome_distrs '
-        '--input_file {input.input_file} '
-        '--output_file {output.output_file} '
-
-
-=======
->>>>>>> 0d846bdb
 rule plot_outcome_distributions:
     conda: "clm"
     input:
