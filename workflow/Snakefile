--- conflicted
+++ resolved
@@ -114,27 +114,6 @@
         '--output_dir {output} '
 
 
-<<<<<<< HEAD
-rule prep_nn_tc:
-    conda: "clm"
-    input:
-        sampled_file=f"{OUTPUT_DIR}/{{enum_factor}}/prior/samples/{{dataset}}_{{repr}}_{{fold}}_unique_masses.csv.gz",
-        pubchem_file=PATHS['pubchem_tsv_file'],
-    output:
-        output_file=f"{OUTPUT_DIR}/model_evaluation/{{enum_factor}}/{{dataset}}_{{repr}}_{{fold}}_prep_nn_tc.csv.gz",
-    resources:
-        mem_mb=64000,
-        runtime=1000,
-    shell:
-        'clm prep_nn_tc_PubChem '
-        '--sample_file {input.sampled_file} '
-        '--pubchem_file {input.pubchem_file} '
-        '--max_molecules 50000 '
-        '--output_file {output.output_file} '
-
-
-=======
->>>>>>> 81b8ee62
 rule write_nn_tc:
     conda: "clm"
     input:
