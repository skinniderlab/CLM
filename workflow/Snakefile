configfile: "config/config.yaml"
threads: 1
# -----------------------------------------------------------------------------
# Setup
# -----------------------------------------------------------------------------
PATHS=config['paths']
DATASET = os.path.splitext(os.path.basename(PATHS["dataset"]))[0]
REPRESENTATIONS = config["representations"]
FOLDS = config["folds"]
ENUM_FACTORS = config["enum_factors"]
OUTPUT_DIR = PATHS['output_dir']
MIN_FREQS = config['structural_prior_min_freq']

shell.executable("/bin/bash")

wildcard_constraints:
    dataset=DATASET,
    repr='|'.join(REPRESENTATIONS),
    fold='\d+'

# -----------------------------------------------------------------------------

# -----------------------------------------------------------------------------
# Rules
# -----------------------------------------------------------------------------
rule plots:
    input:
        topk=expand(f"{OUTPUT_DIR}/model_evaluation/plot/{{enum_factor}}/topk",
            enum_factor=ENUM_FACTORS),
        calculate_outcomes_plot=expand(f"{OUTPUT_DIR}/model_evaluation/plot/{{enum_factor}}/calculate_outcomes",
            enum_factor=ENUM_FACTORS),
        nn_tc_plot=expand(f"{OUTPUT_DIR}/model_evaluation/plot/{{enum_factor}}/write_nn_tc",
            enum_factor=ENUM_FACTORS),
        train_discriminator_plot=expand(f"{OUTPUT_DIR}/model_evaluation/plot/{{enum_factor}}/train_discriminator",
            enum_factor=ENUM_FACTORS),
        freq_distribution_plot=expand(f"{OUTPUT_DIR}/model_evaluation/plot/{{enum_factor}}/freq_distribution",
            enum_factor=ENUM_FACTORS),
        calculate_outcome_distr_plot=expand(f"{OUTPUT_DIR}/model_evaluation/plot/{{enum_factor}}/calculate_outcome_distrs",
            enum_factor=ENUM_FACTORS),
        nn_tc_ever_v_never_plot=expand(f"{OUTPUT_DIR}/model_evaluation/plot/{{enum_factor}}/nn_tc_ever_v_never",
            enum_factor=ENUM_FACTORS),
        topk_tc_plot=expand(f"{OUTPUT_DIR}/model_evaluation/plot/{{enum_factor}}/topk_tc",
            enum_factor=ENUM_FACTORS),
        structural_prior_min_freq_plot=expand(f"{OUTPUT_DIR}/model_evaluation/plot/{{enum_factor}}/structural_prior_min_freq",
            enum_factor=ENUM_FACTORS)


include: "Snakefile_data"

rule calculate_outcomes:
    """
    For sampled smiles in each fold, add a `bin` column denoting what
    frequency bin the sampled smile falls into. And for each bin within that fold,
    calculate certain distribution metrics based on a comparison between
    distribution of sampled smiles and distribution of training smiles in the
    fold.

    `max_molecules` is the max number of sampled smiles to consider for each
    frequency bin.
    """
    conda: "clm"
    input:
        sampled_file=f"{OUTPUT_DIR}/{{enum_factor}}/prior/samples/{{dataset}}_{{repr}}_{{fold}}_unique_masses.csv.gz",
        known_smiles=f"{OUTPUT_DIR}/{{enum_factor}}/prior/samples/known_{{dataset}}_{{repr}}_{{fold}}_unique_masses.csv.gz",
        invalid_smiles=f"{OUTPUT_DIR}/{{enum_factor}}/prior/samples/invalid_{{dataset}}_{{repr}}_{{fold}}_unique_masses.csv.gz",
        train_file=f"{OUTPUT_DIR}/{{enum_factor}}/prior/inputs/train0_{{dataset}}_{{repr}}_{{fold}}.smi",
    output:
        output_file=f"{OUTPUT_DIR}/model_evaluation/{{enum_factor}}/{{dataset}}_{{repr}}_{{fold}}_calculate_outcomes.csv.gz",
    resources:
        mem_mb=256000,
        runtime=1000,
    shell:
        'clm calculate_outcomes '
        '--train_file {input.train_file} '
        '--sampled_file {input.sampled_file} '
        '--known_smiles_file {input.known_smiles} '
        '--invalid_smiles_file {input.invalid_smiles} '
        '--max_molecules 500000 '
        '--seed 12 '
        '--output_file {output.output_file} '


rule plot_calculate_outcomes:
    conda: "clm"
    input:
        expand(f"{OUTPUT_DIR}/model_evaluation/{{enum_factor}}/{{dataset}}_{{repr}}_{{fold}}_calculate_outcomes.csv.gz",
            dataset=DATASET, repr=REPRESENTATIONS, fold=range(FOLDS), allow_missing=True)
    output:
        directory(f"{OUTPUT_DIR}/model_evaluation/plot/{{enum_factor}}/calculate_outcomes"),
    resources:
        mem_mb=256000,
        runtime=1000,
    shell:
        'clm plot calculate_outcomes '
        '--outcome_files {input} '
        '--output_dir {output} '


rule write_nn_tc:
    conda: "clm"
    input:
        query_file=f"{OUTPUT_DIR}/{{enum_factor}}/prior/samples/{{dataset}}_{{repr}}_{{fold}}_unique_masses.csv.gz",
        reference_file=f"{OUTPUT_DIR}/{{enum_factor}}/prior/inputs/train0_{{dataset}}_{{repr}}_{{fold}}.smi",
        pubchem_file=PATHS['pubchem_tsv_file'],
    output:
        output_file=f"{OUTPUT_DIR}/model_evaluation/{{enum_factor}}/{{dataset}}_{{repr}}_{{fold}}_write_nn_tc.csv.gz",
    resources:
        mem_mb=64000,
        runtime=1000,
    shell:
        'clm write_nn_Tc '
        '--query_file {input.query_file} '
        '--reference_file {input.reference_file} '
        '--pubchem_file {input.pubchem_file} '
        '--max_molecules 50000 '
        '--output_file {output.output_file} '


rule plot_write_nn_tc:
    conda: "clm"
    input:
        expand(f"{OUTPUT_DIR}/model_evaluation/{{enum_factor}}/{{dataset}}_{{repr}}_{{fold}}_write_nn_tc.csv.gz",
            dataset=DATASET, repr=REPRESENTATIONS, fold=range(FOLDS), allow_missing=True)
    output:
        directory(f"{OUTPUT_DIR}/model_evaluation/plot/{{enum_factor}}/write_nn_tc"),
    resources:
        mem_mb=256000,
        runtime=1000,
    shell:
        'clm plot write_nn_tc '
        '--outcome_files {input} '
        '--output_dir {output} '



rule train_discriminator:
    conda: "clm"
    input:
        train_file=f"{OUTPUT_DIR}/{{enum_factor}}/prior/inputs/train0_{{dataset}}_{{repr}}_{{fold}}.smi",
        sampled_file=f"{OUTPUT_DIR}/{{enum_factor}}/prior/samples/{{dataset}}_{{repr}}_{{fold}}_unique_masses.csv.gz",
    output:
        output_file=f"{OUTPUT_DIR}/model_evaluation/{{enum_factor}}/{{dataset}}_{{repr}}_{{fold}}_train_discriminator.csv.gz",
    resources:
        mem_mb=64000,
        runtime=1000,
    shell:
        'clm train_discriminator '
        '--train_file {input.train_file} '
        '--sampled_file {input.sampled_file} '
        '--output_file {output.output_file} '


rule plot_train_discriminator:
    conda: "clm"
    input:
        expand(f"{OUTPUT_DIR}/model_evaluation/{{enum_factor}}/{{dataset}}_{{repr}}_{{fold}}_train_discriminator.csv.gz",
            dataset=DATASET, repr=REPRESENTATIONS, fold=range(FOLDS), allow_missing=True)
    output:
        directory(f"{OUTPUT_DIR}/model_evaluation/plot/{{enum_factor}}/train_discriminator"),
    resources:
        mem_mb=256000,
        runtime=1000,
    shell:
        'clm plot train_discriminator '
        '--outcome_files {input} '
        '--output_dir {output} '


rule freq_distribution:
    conda: "clm"
    input:
        sampled_file=f"{OUTPUT_DIR}/{{enum_factor}}/prior/samples/{{dataset}}_{{repr}}_{{fold}}_unique_masses.csv.gz",
        test_file=f"{OUTPUT_DIR}/{{enum_factor}}/prior/inputs/test0_{{dataset}}_{{repr}}_{{fold}}.smi",
    output:
        output_file=f"{OUTPUT_DIR}/model_evaluation/{{enum_factor}}/{{dataset}}_{{repr}}_{{fold}}_freq_distribution.csv.gz",
    resources:
        mem_mb=64000,
        runtime=1000,
    shell:
        'clm write_freq_distribution '
        '--sampled_file {input.sampled_file} '
        '--test_file {input.test_file} '
        '--output_file {output.output_file} '


rule plot_freq_distribution:
    conda: "clm"
    input:
        expand(f"{OUTPUT_DIR}/model_evaluation/{{enum_factor}}/{{dataset}}_{{repr}}_{{fold}}_freq_distribution.csv.gz",
            dataset=DATASET, repr=REPRESENTATIONS, fold=range(FOLDS), allow_missing=True)
    output:
        directory(f"{OUTPUT_DIR}/model_evaluation/plot/{{enum_factor}}/freq_distribution"),
    resources:
        mem_mb=256000,
        runtime=1000,
    shell:
        'clm plot freq_distribution '
        '--outcome_files {input} '
        '--output_dir {output} '


rule calculate_outcome_distrs:
    conda: "clm"
    input:
        sample_file=f"{OUTPUT_DIR}/{{enum_factor}}/prior/samples/{{dataset}}_{{repr}}_{{fold}}_unique_masses.csv.gz",
        train_file=f"{OUTPUT_DIR}/{{enum_factor}}/prior/inputs/train0_{{dataset}}_{{repr}}_{{fold}}.smi",
        pubchem_file=PATHS['pubchem_tsv_file'],
    output:
        output_file=f"{OUTPUT_DIR}/model_evaluation/{{enum_factor}}/{{dataset}}_{{repr}}_{{fold}}_calculate_outcome_distrs.csv.gz",
    resources:
        mem_mb=64000,
        runtime=1000,
    shell:
        'clm calculate_outcome_distrs '
        '--sample_file {input.sample_file} '
        '--train_file {input.train_file} '
        '--pubchem_file {input.pubchem_file} '
        '--max_mols 100000 '
        '--output_file {output.output_file} '


rule plot_outcome_distributions:
    conda: "clm"
    input:
        expand(f"{OUTPUT_DIR}/model_evaluation/{{enum_factor}}/{{dataset}}_{{repr}}_{{fold}}_calculate_outcome_distrs.csv.gz",
            dataset=DATASET, repr=REPRESENTATIONS, fold=range(FOLDS), allow_missing=True)
    output:
        directory(f"{OUTPUT_DIR}/model_evaluation/plot/{{enum_factor}}/calculate_outcome_distrs"),
    resources:
        mem_mb=256000,
        runtime=1000,
    shell:
        'clm plot calculate_outcome_distrs '
        '--outcome_files {input} '
        '--output_dir {output} '

rule nn_tc_ever_v_never:
    conda: "clm"
    input:
        query_file=f"{OUTPUT_DIR}/{{enum_factor}}/prior/inputs/train0_{{dataset}}_{{repr}}_{{fold}}.smi",
        reference_file=f"{OUTPUT_DIR}/{{enum_factor}}/prior/inputs/train0_{{dataset}}_{{repr}}_{{fold}}.smi",
    output:
        output_file=f"{OUTPUT_DIR}/model_evaluation/{{enum_factor}}/{{dataset}}_{{repr}}_{{fold}}_nn_tc_ever_v_never.csv.gz",
    resources:
        mem_mb=64000,
        runtime=1000,
    shell:
        'clm write_nn_Tc '
        '--query_file {input.query_file} '
        '--reference_file {input.reference_file} '
        '--output_file {output.output_file} '


rule plot_nn_tc_ever_v_never:
    conda: "clm"
    input:
        nn_tc_file = expand(f"{OUTPUT_DIR}/model_evaluation/{{enum_factor}}/{{dataset}}_{{repr}}_{{fold}}_nn_tc_ever_v_never.csv.gz",
            dataset=DATASET, repr=REPRESENTATIONS, fold=range(FOLDS), allow_missing=True),
        rank_files = expand(f"{OUTPUT_DIR}/{{enum_factor}}/prior/structural_prior/{{dataset}}_{{repr}}_{{fold}}_CV_ranks_structure.csv.gz",
            dataset=DATASET, repr=REPRESENTATIONS, fold=range(FOLDS), allow_missing=True),
        ranks_file = expand(f"{OUTPUT_DIR}/{{enum_factor}}/prior/structural_prior/{{dataset}}_{{repr}}_min1_all_freq-avg_CV_ranks_structure.csv.gz",
            dataset=DATASET, repr=REPRESENTATIONS, allow_missing=True),
    output:
        directory(f"{OUTPUT_DIR}/model_evaluation/plot/{{enum_factor}}/nn_tc_ever_v_never"),
    resources:
        mem_mb=256000,
        runtime=1000,
    shell:
        'clm plot nn_tc_ever_v_never '
        '--outcome_files {input.nn_tc_file} '
        '--rank_files {input.rank_files} '
        '--ranks_file {input.ranks_file} '
        '--output_dir {output} '


rule plot_topk_tc:
    conda: "clm"
    input:
        expand(f"{OUTPUT_DIR}/{{enum_factor}}/prior/structural_prior/{{dataset}}_{{repr}}_min1_all_freq-avg_CV_tc.csv.gz",
            dataset=DATASET, repr=REPRESENTATIONS, allow_missing=True)
    output:
        directory(f"{OUTPUT_DIR}/model_evaluation/plot/{{enum_factor}}/topk_tc"),
    resources:
        mem_mb=256000,
        runtime=1000,
    shell:
        'clm plot topk_tc '
        '--outcome_files {input} '
        '--output_dir {output} '


rule forecast:
    conda: "clm"
    input:
        test_file=f"{OUTPUT_DIR}/{{enum_factor}}/prior/inputs/test0_{{dataset}}_{{repr}}_{{fold}}.smi",
        sample_file=f"{OUTPUT_DIR}/{{enum_factor}}/prior/samples/{{dataset}}_{{repr}}_{{fold}}_unique_masses.csv.gz",
    output:
        output_file=f"{OUTPUT_DIR}/model_evaluation/{{enum_factor}}/{{dataset}}_{{repr}}_{{fold}}_forecast.csv",
    resources:
        mem_mb=64000,
        runtime=30,
    shell:
        'clm forecast '
        '--test_file {input.test_file} '
        '--sample_file {input.sample_file} '
        '--output_file {output.output_file} '


rule plot_topk:
    conda: "clm"
    input:
        rank_file=expand(f"{OUTPUT_DIR}/{{enum_factor}}/prior/structural_prior/{{dataset}}_{{repr}}_min1_all_freq-avg_CV_ranks_structure.csv.gz",
            dataset=DATASET, repr=REPRESENTATIONS, allow_missing=True),
        tc_file=expand(f"{OUTPUT_DIR}/{{enum_factor}}/prior/structural_prior/{{dataset}}_{{repr}}_min1_all_freq-avg_CV_tc.csv.gz",
        dataset=DATASET, repr=REPRESENTATIONS, allow_missing=True)
    output:
        directory(f"{OUTPUT_DIR}/model_evaluation/plot/{{enum_factor}}/topk"),
    resources:
        mem_mb=256000,
        runtime=1000,
    shell:
        'clm plot topk '
<<<<<<< HEAD
        '--ranks_file {input.rank_file} '
        '--tc_file {input.tc_file} '
=======
        '--outcome_files {input} '
        '--output_dir {output} '


rule plot_structural_prior_min_freq:
    input:
        rank_files = expand(f"{OUTPUT_DIR}/{{enum_factor}}/prior/structural_prior/{{dataset}}_{{repr}}_min{{min_freq}}_all_freq-avg_CV_ranks_structure.csv.gz",
            dataset=DATASET, repr=REPRESENTATIONS, min_freq=MIN_FREQS, allow_missing=True),
        tc_files = expand(f"{OUTPUT_DIR}/{{enum_factor}}/prior/structural_prior/{{dataset}}_{{repr}}_min{{min_freq}}_all_freq-avg_CV_tc.csv.gz",
            dataset=DATASET, repr=REPRESENTATIONS, min_freq=MIN_FREQS, allow_missing=True)
    output:
        directory(f"{OUTPUT_DIR}/model_evaluation/plot/{{enum_factor}}/structural_prior_min_freq")
    resources:
        mem_mb=64000,
        runtime=30,
    shell:
        'clm plot structural_prior_min_freq '
        '--tc_files {input.tc_files} '
        '--rank_files {input.rank_files} '
>>>>>>> c9ea80cd
        '--output_dir {output} '<|MERGE_RESOLUTION|>--- conflicted
+++ resolved
@@ -320,11 +320,8 @@
         runtime=1000,
     shell:
         'clm plot topk '
-<<<<<<< HEAD
         '--ranks_file {input.rank_file} '
         '--tc_file {input.tc_file} '
-=======
-        '--outcome_files {input} '
         '--output_dir {output} '
 
 
@@ -343,5 +340,4 @@
         'clm plot structural_prior_min_freq '
         '--tc_files {input.tc_files} '
         '--rank_files {input.rank_files} '
->>>>>>> c9ea80cd
         '--output_dir {output} '