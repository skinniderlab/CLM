configfile: "config/config.yaml"
threads: 1
# -----------------------------------------------------------------------------
# Setup
# -----------------------------------------------------------------------------
PATHS=config['paths']
DATASET = os.path.splitext(os.path.basename(PATHS["dataset"]))[0]
REPRESENTATIONS = config["representations"]
FOLDS = config["folds"]
ENUM_FACTORS = config["enum_factors"]
OUTPUT_DIR = PATHS['output_dir']
MIN_FREQS = config['structural_prior_min_freq']

shell.executable("/bin/bash")

wildcard_constraints:
    dataset=DATASET,
    repr='|'.join(REPRESENTATIONS),
    fold='\d+'

# -----------------------------------------------------------------------------

# -----------------------------------------------------------------------------
# Rules
# -----------------------------------------------------------------------------
rule plots:
    input:
        topk=expand(f"{OUTPUT_DIR}/model_evaluation/plot/{{enum_factor}}/topk",
            enum_factor=ENUM_FACTORS),
        calculate_outcomes_plot=expand(f"{OUTPUT_DIR}/model_evaluation/plot/{{enum_factor}}/calculate_outcomes",
            enum_factor=ENUM_FACTORS),
        nn_tc_plot=expand(f"{OUTPUT_DIR}/model_evaluation/plot/{{enum_factor}}/write_nn_tc",
            enum_factor=ENUM_FACTORS),
        train_discriminator_plot=expand(f"{OUTPUT_DIR}/model_evaluation/plot/{{enum_factor}}/train_discriminator",
            enum_factor=ENUM_FACTORS),
        freq_distribution_plot=expand(f"{OUTPUT_DIR}/model_evaluation/plot/{{enum_factor}}/freq_distribution",
            enum_factor=ENUM_FACTORS),
        calculate_outcome_distr_plot=expand(f"{OUTPUT_DIR}/model_evaluation/plot/{{enum_factor}}/calculate_outcome_distrs",
            enum_factor=ENUM_FACTORS),
        nn_tc_ever_v_never_plot=expand(f"{OUTPUT_DIR}/model_evaluation/plot/{{enum_factor}}/nn_tc_ever_v_never",
            enum_factor=ENUM_FACTORS),
        topk_tc_plot=expand(f"{OUTPUT_DIR}/model_evaluation/plot/{{enum_factor}}/topk_tc",
            enum_factor=ENUM_FACTORS),
<<<<<<< HEAD
        forecast_plot=expand(f"{OUTPUT_DIR}/model_evaluation/plot/{{enum_factor}}/forecast",
        enum_factor=ENUM_FACTORS)
=======
        structural_prior_min_freq_plot=expand(f"{OUTPUT_DIR}/model_evaluation/plot/{{enum_factor}}/structural_prior_min_freq",
            enum_factor=ENUM_FACTORS)
>>>>>>> c9ea80cd


include: "Snakefile_data"

rule calculate_outcomes:
    """
    For sampled smiles in each fold, add a `bin` column denoting what
    frequency bin the sampled smile falls into. And for each bin within that fold,
    calculate certain distribution metrics based on a comparison between
    distribution of sampled smiles and distribution of training smiles in the
    fold.

    `max_molecules` is the max number of sampled smiles to consider for each
    frequency bin.
    """
    conda: "clm"
    input:
        sampled_file=f"{OUTPUT_DIR}/{{enum_factor}}/prior/samples/{{dataset}}_{{repr}}_{{fold}}_unique_masses.csv.gz",
        known_smiles=f"{OUTPUT_DIR}/{{enum_factor}}/prior/samples/known_{{dataset}}_{{repr}}_{{fold}}_unique_masses.csv.gz",
        invalid_smiles=f"{OUTPUT_DIR}/{{enum_factor}}/prior/samples/invalid_{{dataset}}_{{repr}}_{{fold}}_unique_masses.csv.gz",
        train_file=f"{OUTPUT_DIR}/{{enum_factor}}/prior/inputs/train0_{{dataset}}_{{repr}}_{{fold}}.smi",
    output:
        output_file=f"{OUTPUT_DIR}/model_evaluation/{{enum_factor}}/{{dataset}}_{{repr}}_{{fold}}_calculate_outcomes.csv.gz",
    resources:
        mem_mb=256000,
        runtime=1000,
    shell:
        'clm calculate_outcomes '
        '--train_file {input.train_file} '
        '--sampled_file {input.sampled_file} '
        '--known_smiles_file {input.known_smiles} '
        '--invalid_smiles_file {input.invalid_smiles} '
        '--max_molecules 500000 '
        '--seed 12 '
        '--output_file {output.output_file} '


rule plot_calculate_outcomes:
    conda: "clm"
    input:
        expand(f"{OUTPUT_DIR}/model_evaluation/{{enum_factor}}/{{dataset}}_{{repr}}_{{fold}}_calculate_outcomes.csv.gz",
            dataset=DATASET, repr=REPRESENTATIONS, fold=range(FOLDS), allow_missing=True)
    output:
        directory(f"{OUTPUT_DIR}/model_evaluation/plot/{{enum_factor}}/calculate_outcomes"),
    resources:
        mem_mb=256000,
        runtime=1000,
    shell:
        'clm plot calculate_outcomes '
        '--outcome_files {input} '
        '--output_dir {output} '


rule write_nn_tc:
    conda: "clm"
    input:
        query_file=f"{OUTPUT_DIR}/{{enum_factor}}/prior/samples/{{dataset}}_{{repr}}_{{fold}}_unique_masses.csv.gz",
        reference_file=f"{OUTPUT_DIR}/{{enum_factor}}/prior/inputs/train0_{{dataset}}_{{repr}}_{{fold}}.smi",
        pubchem_file=PATHS['pubchem_tsv_file'],
    output:
        output_file=f"{OUTPUT_DIR}/model_evaluation/{{enum_factor}}/{{dataset}}_{{repr}}_{{fold}}_write_nn_tc.csv.gz",
    resources:
        mem_mb=64000,
        runtime=1000,
    shell:
        'clm write_nn_Tc '
        '--query_file {input.query_file} '
        '--reference_file {input.reference_file} '
        '--pubchem_file {input.pubchem_file} '
        '--max_molecules 50000 '
        '--output_file {output.output_file} '


rule plot_write_nn_tc:
    conda: "clm"
    input:
        expand(f"{OUTPUT_DIR}/model_evaluation/{{enum_factor}}/{{dataset}}_{{repr}}_{{fold}}_write_nn_tc.csv.gz",
            dataset=DATASET, repr=REPRESENTATIONS, fold=range(FOLDS), allow_missing=True)
    output:
        directory(f"{OUTPUT_DIR}/model_evaluation/plot/{{enum_factor}}/write_nn_tc"),
    resources:
        mem_mb=256000,
        runtime=1000,
    shell:
        'clm plot write_nn_tc '
        '--outcome_files {input} '
        '--output_dir {output} '



rule train_discriminator:
    conda: "clm"
    input:
        train_file=f"{OUTPUT_DIR}/{{enum_factor}}/prior/inputs/train0_{{dataset}}_{{repr}}_{{fold}}.smi",
        sampled_file=f"{OUTPUT_DIR}/{{enum_factor}}/prior/samples/{{dataset}}_{{repr}}_{{fold}}_unique_masses.csv.gz",
    output:
        output_file=f"{OUTPUT_DIR}/model_evaluation/{{enum_factor}}/{{dataset}}_{{repr}}_{{fold}}_train_discriminator.csv.gz",
    resources:
        mem_mb=64000,
        runtime=1000,
    shell:
        'clm train_discriminator '
        '--train_file {input.train_file} '
        '--sampled_file {input.sampled_file} '
        '--output_file {output.output_file} '


rule plot_train_discriminator:
    conda: "clm"
    input:
        expand(f"{OUTPUT_DIR}/model_evaluation/{{enum_factor}}/{{dataset}}_{{repr}}_{{fold}}_train_discriminator.csv.gz",
            dataset=DATASET, repr=REPRESENTATIONS, fold=range(FOLDS), allow_missing=True)
    output:
        directory(f"{OUTPUT_DIR}/model_evaluation/plot/{{enum_factor}}/train_discriminator"),
    resources:
        mem_mb=256000,
        runtime=1000,
    shell:
        'clm plot train_discriminator '
        '--outcome_files {input} '
        '--output_dir {output} '


rule freq_distribution:
    conda: "clm"
    input:
        sampled_file=f"{OUTPUT_DIR}/{{enum_factor}}/prior/samples/{{dataset}}_{{repr}}_{{fold}}_unique_masses.csv.gz",
        test_file=f"{OUTPUT_DIR}/{{enum_factor}}/prior/inputs/test0_{{dataset}}_{{repr}}_{{fold}}.smi",
    output:
        output_file=f"{OUTPUT_DIR}/model_evaluation/{{enum_factor}}/{{dataset}}_{{repr}}_{{fold}}_freq_distribution.csv.gz",
    resources:
        mem_mb=64000,
        runtime=1000,
    shell:
        'clm write_freq_distribution '
        '--sampled_file {input.sampled_file} '
        '--test_file {input.test_file} '
        '--output_file {output.output_file} '


rule plot_freq_distribution:
    conda: "clm"
    input:
        expand(f"{OUTPUT_DIR}/model_evaluation/{{enum_factor}}/{{dataset}}_{{repr}}_{{fold}}_freq_distribution.csv.gz",
            dataset=DATASET, repr=REPRESENTATIONS, fold=range(FOLDS), allow_missing=True)
    output:
        directory(f"{OUTPUT_DIR}/model_evaluation/plot/{{enum_factor}}/freq_distribution"),
    resources:
        mem_mb=256000,
        runtime=1000,
    shell:
        'clm plot freq_distribution '
        '--outcome_files {input} '
        '--output_dir {output} '


rule calculate_outcome_distrs:
    conda: "clm"
    input:
        sample_file=f"{OUTPUT_DIR}/{{enum_factor}}/prior/samples/{{dataset}}_{{repr}}_{{fold}}_unique_masses.csv.gz",
        train_file=f"{OUTPUT_DIR}/{{enum_factor}}/prior/inputs/train0_{{dataset}}_{{repr}}_{{fold}}.smi",
        pubchem_file=PATHS['pubchem_tsv_file'],
    output:
        output_file=f"{OUTPUT_DIR}/model_evaluation/{{enum_factor}}/{{dataset}}_{{repr}}_{{fold}}_calculate_outcome_distrs.csv.gz",
    resources:
        mem_mb=64000,
        runtime=1000,
    shell:
        'clm calculate_outcome_distrs '
        '--sample_file {input.sample_file} '
        '--train_file {input.train_file} '
        '--pubchem_file {input.pubchem_file} '
        '--max_mols 100000 '
        '--output_file {output.output_file} '


rule plot_outcome_distributions:
    conda: "clm"
    input:
        expand(f"{OUTPUT_DIR}/model_evaluation/{{enum_factor}}/{{dataset}}_{{repr}}_{{fold}}_calculate_outcome_distrs.csv.gz",
            dataset=DATASET, repr=REPRESENTATIONS, fold=range(FOLDS), allow_missing=True)
    output:
        directory(f"{OUTPUT_DIR}/model_evaluation/plot/{{enum_factor}}/calculate_outcome_distrs"),
    resources:
        mem_mb=256000,
        runtime=1000,
    shell:
        'clm plot calculate_outcome_distrs '
        '--outcome_files {input} '
        '--output_dir {output} '

rule nn_tc_ever_v_never:
    conda: "clm"
    input:
        query_file=f"{OUTPUT_DIR}/{{enum_factor}}/prior/inputs/train0_{{dataset}}_{{repr}}_{{fold}}.smi",
        reference_file=f"{OUTPUT_DIR}/{{enum_factor}}/prior/inputs/train0_{{dataset}}_{{repr}}_{{fold}}.smi",
    output:
        output_file=f"{OUTPUT_DIR}/model_evaluation/{{enum_factor}}/{{dataset}}_{{repr}}_{{fold}}_nn_tc_ever_v_never.csv.gz",
    resources:
        mem_mb=64000,
        runtime=1000,
    shell:
        'clm write_nn_Tc '
        '--query_file {input.query_file} '
        '--reference_file {input.reference_file} '
        '--output_file {output.output_file} '


rule plot_nn_tc_ever_v_never:
    conda: "clm"
    input:
        nn_tc_file = expand(f"{OUTPUT_DIR}/model_evaluation/{{enum_factor}}/{{dataset}}_{{repr}}_{{fold}}_nn_tc_ever_v_never.csv.gz",
            dataset=DATASET, repr=REPRESENTATIONS, fold=range(FOLDS), allow_missing=True),
        rank_files = expand(f"{OUTPUT_DIR}/{{enum_factor}}/prior/structural_prior/{{dataset}}_{{repr}}_{{fold}}_CV_ranks_structure.csv.gz",
            dataset=DATASET, repr=REPRESENTATIONS, fold=range(FOLDS), allow_missing=True),
        ranks_file = expand(f"{OUTPUT_DIR}/{{enum_factor}}/prior/structural_prior/{{dataset}}_{{repr}}_min1_all_freq-avg_CV_ranks_structure.csv.gz",
            dataset=DATASET, repr=REPRESENTATIONS, allow_missing=True),
    output:
        directory(f"{OUTPUT_DIR}/model_evaluation/plot/{{enum_factor}}/nn_tc_ever_v_never"),
    resources:
        mem_mb=256000,
        runtime=1000,
    shell:
        'clm plot nn_tc_ever_v_never '
        '--outcome_files {input.nn_tc_file} '
        '--rank_files {input.rank_files} '
        '--ranks_file {input.ranks_file} '
        '--output_dir {output} '


rule plot_topk_tc:
    conda: "clm"
    input:
        expand(f"{OUTPUT_DIR}/{{enum_factor}}/prior/structural_prior/{{dataset}}_{{repr}}_min1_all_freq-avg_CV_tc.csv.gz",
            dataset=DATASET, repr=REPRESENTATIONS, allow_missing=True)
    output:
        directory(f"{OUTPUT_DIR}/model_evaluation/plot/{{enum_factor}}/topk_tc"),
    resources:
        mem_mb=256000,
        runtime=1000,
    shell:
        'clm plot topk_tc '
        '--outcome_files {input} '
        '--output_dir {output} '


rule forecast:
    conda: "clm"
    input:
        test_file=f"{OUTPUT_DIR}/{{enum_factor}}/prior/inputs/test_{{dataset}}_{{repr}}_all.smi",
        sample_file=expand(f"{OUTPUT_DIR}/{{enum_factor}}/prior/samples/{{dataset}}_{{repr}}_processed_min1_freq-avg.csv.gz",
            dataset=DATASET, repr=REPRESENTATIONS, allow_missing=True)
    output:
        output_file=f"{OUTPUT_DIR}/model_evaluation/{{enum_factor}}/{{dataset}}_{{repr}}_forecast.csv",
    resources:
        mem_mb=64000,
        runtime=30,
    shell:
        'clm forecast '
        '--test-file {input.test_file} '
        '--sample-file {input.sample_file} '
        '--output-file {output.output_file} '


rule plot_forecast:
    conda: "clm"
    input:
        expand(f"{OUTPUT_DIR}/model_evaluation/{{enum_factor}}/{{dataset}}_{{repr}}_forecast.csv",
            dataset=DATASET, repr=REPRESENTATIONS, allow_missing=True)
    output:
        directory(f"{OUTPUT_DIR}/model_evaluation/plot/{{enum_factor}}/forecast"),
    resources:
        mem_mb=64000,
        runtime=30,
    shell:
        'clm plot forecast '
        '--outcome_files {input} '
        '--output_dir {output} '


rule plot_topk:
    conda: "clm"
    input:
        expand(f"{OUTPUT_DIR}/{{enum_factor}}/prior/structural_prior/{{dataset}}_{{repr}}_min1_all_freq-avg_CV_ranks_structure.csv.gz",
            dataset=DATASET, repr=REPRESENTATIONS, allow_missing=True)
    output:
        directory(f"{OUTPUT_DIR}/model_evaluation/plot/{{enum_factor}}/topk"),
    resources:
        mem_mb=256000,
        runtime=1000,
    shell:
        'clm plot topk '
        '--outcome_files {input} '
        '--output_dir {output} '


rule plot_structural_prior_min_freq:
    input:
        rank_files = expand(f"{OUTPUT_DIR}/{{enum_factor}}/prior/structural_prior/{{dataset}}_{{repr}}_min{{min_freq}}_all_freq-avg_CV_ranks_structure.csv.gz",
            dataset=DATASET, repr=REPRESENTATIONS, min_freq=MIN_FREQS, allow_missing=True),
        tc_files = expand(f"{OUTPUT_DIR}/{{enum_factor}}/prior/structural_prior/{{dataset}}_{{repr}}_min{{min_freq}}_all_freq-avg_CV_tc.csv.gz",
            dataset=DATASET, repr=REPRESENTATIONS, min_freq=MIN_FREQS, allow_missing=True)
    output:
        directory(f"{OUTPUT_DIR}/model_evaluation/plot/{{enum_factor}}/structural_prior_min_freq")
    resources:
        mem_mb=64000,
        runtime=30,
    shell:
        'clm plot structural_prior_min_freq '
        '--tc_files {input.tc_files} '
        '--rank_files {input.rank_files} '
        '--output_dir {output} '<|MERGE_RESOLUTION|>--- conflicted
+++ resolved
@@ -41,13 +41,10 @@
             enum_factor=ENUM_FACTORS),
         topk_tc_plot=expand(f"{OUTPUT_DIR}/model_evaluation/plot/{{enum_factor}}/topk_tc",
             enum_factor=ENUM_FACTORS),
-<<<<<<< HEAD
         forecast_plot=expand(f"{OUTPUT_DIR}/model_evaluation/plot/{{enum_factor}}/forecast",
         enum_factor=ENUM_FACTORS)
-=======
         structural_prior_min_freq_plot=expand(f"{OUTPUT_DIR}/model_evaluation/plot/{{enum_factor}}/structural_prior_min_freq",
             enum_factor=ENUM_FACTORS)
->>>>>>> c9ea80cd
 
 
 include: "Snakefile_data"
