configfile: "config/config.yaml"
threads: 1
# -----------------------------------------------------------------------------
# Setup
# -----------------------------------------------------------------------------
PATHS=config['paths']
DATASET = os.path.splitext(os.path.basename(PATHS["dataset"]))[0]
REPRESENTATIONS = config["representations"]
FOLDS = config["folds"]
ENUM_FACTORS = config["enum_factors"]
OUTPUT_DIR = PATHS['output_dir']

shell.executable("/bin/bash")

wildcard_constraints:
    dataset=DATASET,
    repr='|'.join(REPRESENTATIONS),
    fold='\d+'

# -----------------------------------------------------------------------------

# -----------------------------------------------------------------------------
# Rules
# -----------------------------------------------------------------------------
rule plots:
    input:
        topk=expand(f"{OUTPUT_DIR}/model_evaluation/plot/{{enum_factor}}/topk",
            enum_factor=ENUM_FACTORS),
        calculate_outcomes_plot=expand(f"{OUTPUT_DIR}/model_evaluation/plot/{{enum_factor}}/calculate_outcomes",
            enum_factor=ENUM_FACTORS),
        nn_tc_plot=expand(f"{OUTPUT_DIR}/model_evaluation/plot/{{enum_factor}}/write_nn_tc",
            enum_factor=ENUM_FACTORS),
        train_discriminator_plot=expand(f"{OUTPUT_DIR}/model_evaluation/plot/{{enum_factor}}/train_discriminator",
            enum_factor=ENUM_FACTORS),
        freq_distribution_plot=expand(f"{OUTPUT_DIR}/model_evaluation/plot/{{enum_factor}}/freq_distribution",
            enum_factor=ENUM_FACTORS),
        calculate_outcome_distr_plot=expand(f"{OUTPUT_DIR}/model_evaluation/plot/{{enum_factor}}/calculate_outcome_distrs",
            enum_factor=ENUM_FACTORS),
        nn_tc_ever_v_never_plot=expand(f"{OUTPUT_DIR}/model_evaluation/plot/{{enum_factor}}/nn_tc_ever_v_never",
            enum_factor=ENUM_FACTORS),
        topk_tc_plot=expand(f"{OUTPUT_DIR}/model_evaluation/plot/{{enum_factor}}/topk_tc",
            enum_factor=ENUM_FACTORS)


include: "Snakefile_data"

<<<<<<< HEAD
rule prep_outcome_freq:
    """
    For sampled smiles in each fold, add a `bin` column denoting what
    frequency bin the sampled smile falls into.

    `max_molecules` is the max number of sampled smiles to consider for each
    frequency bin.
    """
    conda: "clm"
    input:
        sample_file=f"{OUTPUT_DIR}/{{enum_factor}}/prior/samples/{{dataset}}_{{repr}}_{{fold}}_unique_masses.csv.gz",
        known_smiles=f"{OUTPUT_DIR}/{{enum_factor}}/prior/samples/known_{{dataset}}_{{repr}}_{{fold}}_unique_masses.csv.gz",
        invalid_smiles=f"{OUTPUT_DIR}/{{enum_factor}}/prior/samples/invalid_{{dataset}}_{{repr}}_{{fold}}_unique_masses.csv.gz",
    output:
        f"{OUTPUT_DIR}/model_evaluation/{{enum_factor}}/{{dataset}}_{{repr}}_{{fold}}_prep_outcome_freq.csv.gz",
    resources:
        mem_mb=120000,
        runtime=1000,
    shell:
        'clm prep_outcomes_freq '
        '--sample_file {input.sample_file} '
        '--output_file {output} '
        '--max_molecules 500000 '
        '--known_smiles {input.known_smiles} '
        '--invalid_smiles {input.invalid_smiles} '


=======
>>>>>>> 4a5a0f4b
rule calculate_outcomes:
    """
    For sampled smiles in each fold, add a `bin` column denoting what
    frequency bin the sampled smile falls into. And for each bin within that fold,
    calculate certain distribution metrics based on a comparison between
    distribution of sampled smiles and distribution of training smiles in the
    fold.

    `max_molecules` is the max number of sampled smiles to consider for each
    frequency bin.
    """
    conda: "clm"
    input:
        sampled_file=f"{OUTPUT_DIR}/{{enum_factor}}/prior/samples/{{dataset}}_{{repr}}_{{fold}}_unique_masses.csv.gz",
        known_smiles=f"{OUTPUT_DIR}/{{enum_factor}}/prior/samples/known_{{dataset}}_{{repr}}_{{fold}}_unique_masses.csv.gz",
        invalid_smiles=f"{OUTPUT_DIR}/{{enum_factor}}/prior/samples/invalid_{{dataset}}_{{repr}}_{{fold}}_unique_masses.csv.gz",
        train_file=f"{OUTPUT_DIR}/{{enum_factor}}/prior/inputs/train0_{{dataset}}_{{repr}}_{{fold}}.smi",
    output:
        output_file=f"{OUTPUT_DIR}/model_evaluation/{{enum_factor}}/{{dataset}}_{{repr}}_{{fold}}_calculate_outcomes.csv.gz",
    resources:
        mem_mb=256000,
        runtime=1000,
    shell:
        'clm calculate_outcomes '
        '--train_file {input.train_file} '
        '--sampled_file {input.sampled_file} '
        '--known_smiles_file {input.known_smiles} '
        '--invalid_smiles_file {input.invalid_smiles} '
        '--max_molecules 500000 '
        '--seed 12 '
        '--output_file {output.output_file} '


rule plot_calculate_outcomes:
    conda: "clm"
    input:
        expand(f"{OUTPUT_DIR}/model_evaluation/{{enum_factor}}/{{dataset}}_{{repr}}_{{fold}}_calculate_outcomes.csv.gz",
            dataset=DATASET, repr=REPRESENTATIONS, fold=range(FOLDS), allow_missing=True)
    output:
        directory(f"{OUTPUT_DIR}/model_evaluation/plot/{{enum_factor}}/calculate_outcomes"),
    resources:
        mem_mb=256000,
        runtime=1000,
    shell:
        'clm plot calculate_outcomes '
        '--outcome_files {input} '
        '--output_dir {output} '


rule write_nn_tc:
    conda: "clm"
    input:
        query_file=f"{OUTPUT_DIR}/{{enum_factor}}/prior/samples/{{dataset}}_{{repr}}_{{fold}}_unique_masses.csv.gz",
        reference_file=f"{OUTPUT_DIR}/{{enum_factor}}/prior/inputs/train0_{{dataset}}_{{repr}}_{{fold}}.smi",
        pubchem_file=PATHS['pubchem_tsv_file'],
    output:
        output_file=f"{OUTPUT_DIR}/model_evaluation/{{enum_factor}}/{{dataset}}_{{repr}}_{{fold}}_write_nn_tc.csv.gz",
    resources:
        mem_mb=64000,
        runtime=1000,
    shell:
        'clm write_nn_Tc '
        '--query_file {input.query_file} '
        '--reference_file {input.reference_file} '
        '--pubchem_file {input.pubchem_file} '
        '--max_molecules 50000 '
        '--output_file {output.output_file} '


rule plot_write_nn_tc:
    conda: "clm"
    input:
        expand(f"{OUTPUT_DIR}/model_evaluation/{{enum_factor}}/{{dataset}}_{{repr}}_{{fold}}_write_nn_tc.csv.gz",
            dataset=DATASET, repr=REPRESENTATIONS, fold=range(FOLDS), allow_missing=True)
    output:
        directory(f"{OUTPUT_DIR}/model_evaluation/plot/{{enum_factor}}/write_nn_tc"),
    resources:
        mem_mb=256000,
        runtime=1000,
    shell:
        'clm plot write_nn_tc '
        '--outcome_files {input} '
        '--output_dir {output} '



rule train_discriminator:
    conda: "clm"
    input:
        train_file=f"{OUTPUT_DIR}/{{enum_factor}}/prior/inputs/train0_{{dataset}}_{{repr}}_{{fold}}.smi",
        sampled_file=f"{OUTPUT_DIR}/{{enum_factor}}/prior/samples/{{dataset}}_{{repr}}_{{fold}}_unique_masses.csv.gz",
    output:
        output_file=f"{OUTPUT_DIR}/model_evaluation/{{enum_factor}}/{{dataset}}_{{repr}}_{{fold}}_train_discriminator.csv.gz",
    resources:
        mem_mb=64000,
        runtime=1000,
    shell:
        'clm train_discriminator '
        '--train_file {input.train_file} '
        '--sampled_file {input.sampled_file} '
        '--output_file {output.output_file} '


rule plot_train_discriminator:
    conda: "clm"
    input:
        expand(f"{OUTPUT_DIR}/model_evaluation/{{enum_factor}}/{{dataset}}_{{repr}}_{{fold}}_train_discriminator.csv.gz",
            dataset=DATASET, repr=REPRESENTATIONS, fold=range(FOLDS), allow_missing=True)
    output:
        directory(f"{OUTPUT_DIR}/model_evaluation/plot/{{enum_factor}}/train_discriminator"),
    resources:
        mem_mb=256000,
        runtime=1000,
    shell:
        'clm plot train_discriminator '
        '--outcome_files {input} '
        '--output_dir {output} '


rule freq_distribution:
    conda: "clm"
    input:
        sampled_file=f"{OUTPUT_DIR}/{{enum_factor}}/prior/samples/{{dataset}}_{{repr}}_{{fold}}_unique_masses.csv.gz",
        test_file=f"{OUTPUT_DIR}/{{enum_factor}}/prior/inputs/test0_{{dataset}}_{{repr}}_{{fold}}.smi",
    output:
        output_file=f"{OUTPUT_DIR}/model_evaluation/{{enum_factor}}/{{dataset}}_{{repr}}_{{fold}}_freq_distribution.csv.gz",
    resources:
        mem_mb=64000,
        runtime=1000,
    shell:
        'clm write_freq_distribution '
        '--sampled_file {input.sampled_file} '
        '--test_file {input.test_file} '
        '--output_file {output.output_file} '


rule plot_freq_distribution:
    conda: "clm"
    input:
        expand(f"{OUTPUT_DIR}/model_evaluation/{{enum_factor}}/{{dataset}}_{{repr}}_{{fold}}_freq_distribution.csv.gz",
            dataset=DATASET, repr=REPRESENTATIONS, fold=range(FOLDS), allow_missing=True)
    output:
        directory(f"{OUTPUT_DIR}/model_evaluation/plot/{{enum_factor}}/freq_distribution"),
    resources:
        mem_mb=256000,
        runtime=1000,
    shell:
        'clm plot freq_distribution '
        '--outcome_files {input} '
        '--output_dir {output} '


rule calculate_outcome_distrs:
    conda: "clm"
    input:
        sample_file=f"{OUTPUT_DIR}/{{enum_factor}}/prior/samples/{{dataset}}_{{repr}}_{{fold}}_unique_masses.csv.gz",
        train_file=f"{OUTPUT_DIR}/{{enum_factor}}/prior/inputs/train0_{{dataset}}_{{repr}}_{{fold}}.smi",
        pubchem_file=PATHS['pubchem_tsv_file'],
    output:
        output_file=f"{OUTPUT_DIR}/model_evaluation/{{enum_factor}}/{{dataset}}_{{repr}}_{{fold}}_calculate_outcome_distrs.csv.gz",
    resources:
        mem_mb=64000,
        runtime=1000,
    shell:
        'clm calculate_outcome_distrs '
        '--sample_file {input.sample_file} '
        '--train_file {input.train_file} '
        '--pubchem_file {input.pubchem_file} '
        '--max_mols 100000 '
        '--output_file {output.output_file} '


rule plot_outcome_distributions:
    conda: "clm"
    input:
        expand(f"{OUTPUT_DIR}/model_evaluation/{{enum_factor}}/{{dataset}}_{{repr}}_{{fold}}_calculate_outcome_distrs.csv.gz",
            dataset=DATASET, repr=REPRESENTATIONS, fold=range(FOLDS), allow_missing=True)
    output:
        directory(f"{OUTPUT_DIR}/model_evaluation/plot/{{enum_factor}}/calculate_outcome_distrs"),
    resources:
        mem_mb=256000,
        runtime=1000,
    shell:
        'clm plot calculate_outcome_distrs '
        '--outcome_files {input} '
        '--output_dir {output} '

rule nn_tc_ever_v_never:
    conda: "clm"
    input:
        query_file=f"{OUTPUT_DIR}/{{enum_factor}}/prior/inputs/train0_{{dataset}}_{{repr}}_{{fold}}.smi",
        reference_file=f"{OUTPUT_DIR}/{{enum_factor}}/prior/inputs/train0_{{dataset}}_{{repr}}_{{fold}}.smi",
    output:
        output_file=f"{OUTPUT_DIR}/model_evaluation/{{enum_factor}}/{{dataset}}_{{repr}}_{{fold}}_nn_tc_ever_v_never.csv.gz",
    resources:
        mem_mb=64000,
        runtime=1000,
    shell:
        'clm write_nn_Tc '
        '--query_file {input.query_file} '
        '--reference_file {input.reference_file} '
        '--output_file {output.output_file} '


rule plot_nn_tc_ever_v_never:
    conda: "clm"
    input:
        nn_tc_file = expand(f"{OUTPUT_DIR}/model_evaluation/{{enum_factor}}/{{dataset}}_{{repr}}_{{fold}}_nn_tc_ever_v_never.csv.gz",
            dataset=DATASET, repr=REPRESENTATIONS, fold=range(FOLDS), allow_missing=True),
        ranks_file = expand(f"{OUTPUT_DIR}/{{enum_factor}}/prior/structural_prior/{{dataset}}_{{repr}}_min1_all_freq-avg_CV_ranks_structure.csv.gz",
            dataset=DATASET, repr=REPRESENTATIONS, allow_missing=True)
    output:
        directory(f"{OUTPUT_DIR}/model_evaluation/plot/{{enum_factor}}/nn_tc_ever_v_never"),
    resources:
        mem_mb=256000,
        runtime=1000,
    shell:
        'clm plot nn_tc_ever_v_never '
        '--outcome_files {input.nn_tc_file} '
        '--ranks_file {input.ranks_file} '
        '--output_dir {output} '


rule plot_topk_tc:
    conda: "clm"
    input:
        expand(f"{OUTPUT_DIR}/{{enum_factor}}/prior/structural_prior/{{dataset}}_{{repr}}_min1_all_freq-avg_CV_tc.csv.gz",
            dataset=DATASET, repr=REPRESENTATIONS, allow_missing=True)
    output:
        directory(f"{OUTPUT_DIR}/model_evaluation/plot/{{enum_factor}}/topk_tc"),
    resources:
        mem_mb=256000,
        runtime=1000,
    shell:
        'clm plot topk_tc '
        '--outcome_files {input} '
        '--output_dir {output} '


rule forecast:
    conda: "clm"
    input:
        test_file=f"{OUTPUT_DIR}/{{enum_factor}}/prior/inputs/test0_{{dataset}}_{{repr}}_{{fold}}.smi",
        sample_file=f"{OUTPUT_DIR}/{{enum_factor}}/prior/samples/{{dataset}}_{{repr}}_{{fold}}_unique_masses.csv.gz",
    output:
        output_file=f"{OUTPUT_DIR}/model_evaluation/{{enum_factor}}/{{dataset}}_{{repr}}_{{fold}}_forecast.csv",
    resources:
        mem_mb=64000,
        runtime=30,
    shell:
        'clm forecast '
        '--test_file {input.test_file} '
        '--sample_file {input.sample_file} '
        '--output_file {output.output_file} '


rule plot_topk:
    conda: "clm"
    input:
        expand(f"{OUTPUT_DIR}/{{enum_factor}}/prior/structural_prior/{{dataset}}_{{repr}}_min1_all_freq-avg_CV_ranks_structure.csv.gz",
            dataset=DATASET, repr=REPRESENTATIONS, allow_missing=True)
    output:
        directory(f"{OUTPUT_DIR}/model_evaluation/plot/{{enum_factor}}/topk"),
    resources:
        mem_mb=256000,
        runtime=1000,
    shell:
        'clm plot topk '
        '--outcome_files {input} '
        '--output_dir {output} '<|MERGE_RESOLUTION|>--- conflicted
+++ resolved
@@ -44,36 +44,6 @@
 
 include: "Snakefile_data"
 
-<<<<<<< HEAD
-rule prep_outcome_freq:
-    """
-    For sampled smiles in each fold, add a `bin` column denoting what
-    frequency bin the sampled smile falls into.
-
-    `max_molecules` is the max number of sampled smiles to consider for each
-    frequency bin.
-    """
-    conda: "clm"
-    input:
-        sample_file=f"{OUTPUT_DIR}/{{enum_factor}}/prior/samples/{{dataset}}_{{repr}}_{{fold}}_unique_masses.csv.gz",
-        known_smiles=f"{OUTPUT_DIR}/{{enum_factor}}/prior/samples/known_{{dataset}}_{{repr}}_{{fold}}_unique_masses.csv.gz",
-        invalid_smiles=f"{OUTPUT_DIR}/{{enum_factor}}/prior/samples/invalid_{{dataset}}_{{repr}}_{{fold}}_unique_masses.csv.gz",
-    output:
-        f"{OUTPUT_DIR}/model_evaluation/{{enum_factor}}/{{dataset}}_{{repr}}_{{fold}}_prep_outcome_freq.csv.gz",
-    resources:
-        mem_mb=120000,
-        runtime=1000,
-    shell:
-        'clm prep_outcomes_freq '
-        '--sample_file {input.sample_file} '
-        '--output_file {output} '
-        '--max_molecules 500000 '
-        '--known_smiles {input.known_smiles} '
-        '--invalid_smiles {input.invalid_smiles} '
-
-
-=======
->>>>>>> 4a5a0f4b
 rule calculate_outcomes:
     """
     For sampled smiles in each fold, add a `bin` column denoting what
