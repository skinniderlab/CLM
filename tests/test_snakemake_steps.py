--- conflicted
+++ resolved
@@ -135,15 +135,11 @@
     # TODO: Model losses are platform dependent
     match (platform.system(), socket.gethostname()):
         case ("Darwin", _):
-<<<<<<< HEAD
-            assert True  # TODO: Add mac checksum file
-=======
             assert_checksum_equals(
                 loss_file,
                 test_dir
                 / "0/prior/models/LOTUS_truncated_SMILES_0_0_conditional_loss_darwin.csv",
             )
->>>>>>> 60b5f01c
         case ("Linux", "t15p"):
             assert_checksum_equals(
                 loss_file,
@@ -197,13 +193,6 @@
     )
     assert len(read_csv_file(output_file)) == 100
 
-<<<<<<< HEAD
-    # TODO: sampled molecules are platform dependent
-    match (platform.system(), socket.gethostname()):
-        case ("Darwin", _):
-            assert True  # TODO: Add mac checksum file
-=======
-    # Sampled molecules are platform dependent
     match (platform.system(), socket.gethostname()):
         case ("Darwin", _):
             assert_checksum_equals(
@@ -211,7 +200,6 @@
                 test_dir
                 / "0/prior/samples/LOTUS_truncated_SMILES_0_0_0_conditional_samples_darwin.csv",
             )
->>>>>>> 60b5f01c
         case ("Linux", "t15p"):
             assert_checksum_equals(
                 output_file,
