--- conflicted
+++ resolved
@@ -39,21 +39,6 @@
 def test_01_create_training_sets():
     with tempfile.TemporaryDirectory() as temp_dir:
         temp_dir = Path(temp_dir)
-<<<<<<< HEAD
-        create_training_sets.create_training_sets(
-            input_file=test_dir / "prior/raw/LOTUS_truncated.txt",
-            train0_file=temp_dir / "train0_file_{fold}",
-            train_file=temp_dir / "train_file_{fold}",
-            vocab_file=temp_dir / "vocabulary_file_{fold}",
-            test0_file=temp_dir / "test0_file_{fold}",
-            enum_factor=0,
-            folds=3,
-            representation="SMILES",
-            min_tc=0,
-            seed=5831,
-            max_input_smiles=1000,
-        )
-=======
         folds = 3
         for fold in range(folds):
             create_training_sets.create_training_sets(
@@ -62,7 +47,6 @@
                 train_file=temp_dir / "train_file_{fold}",
                 vocab_file=temp_dir / "vocabulary_file_{fold}",
                 test0_file=temp_dir / "test0_file_{fold}",
-                test_file=temp_dir / "test_file_{fold}",
                 enum_factor=0,
                 folds=folds,
                 which_fold=fold,
@@ -71,7 +55,6 @@
                 seed=5831,
                 max_input_smiles=1000,
             )
->>>>>>> b103a144
         # `train0_file_0` denotes the train smiles without augmentation for fold
         # 0; Since we're running with enum_factor=0, this should be identical
         # to `train_file_0` (train smiles with augmentation for fold 0)
@@ -83,6 +66,14 @@
         assert_checksum_equals(
             temp_dir / "vocabulary_file_0",
             test_dir / "0/prior/inputs/train_LOTUS_truncated_SMILES_0.vocabulary",
+        )
+        # `test0_file_0` denotes the test smiles without augmentation for fold
+        # 0; Since we're running with enum_factor=0, this should be identical
+        # to `test_file_0` (test smiles with augmentation for fold 0)
+        assert_checksum_equals(temp_dir / "test0_file_0", temp_dir / "test_file_0")
+        assert_checksum_equals(
+            temp_dir / "test_file_0",
+            test_dir / "0/prior/inputs/test_LOTUS_truncated_SMILES_0.smi",
         )
 
         # Check that the same InChI key does not appear in both the training and test set in any CV split
