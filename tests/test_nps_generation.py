import os
import hashlib
import tempfile
from NPS_generation.clean_SMILES import main as clean_SMILES_main
from NPS_generation.augment_SMILES import main as augment_SMILES_main
from NPS_generation.train_model import main as train_model_main
from NPS_generation.calculate_outcomes import main as calculate_outcomes_main
from NPS_generation.calculate_outcomes_distribution import main as calculate_outcomes_distribution_main
from NPS_generation.sample_molecules import main as sample_molecules_main
<<<<<<< HEAD
=======
from NPS_generation.tabulate_molecules import main as tabulate_molecules_main
>>>>>>> 8409810f
import NPS_generation.data as data_folder

test_dir = os.path.join(os.path.dirname(__file__), "test_data")
data_dir = data_folder.__path__[0]
original_file = os.path.join(data_dir, "chembl_28_2000.smi")


def test_clean_SMILES():
    with tempfile.TemporaryDirectory() as temp_dir:
        output_file = os.path.join(temp_dir, "output1.smi")
        clean_SMILES_main(original_file, output_file)

        baseline_file = os.path.join(test_dir, "output_step1.smi")
        baseline_checksum = hashlib.md5(
            ''.join(sorted(open(baseline_file, "r").readlines())).encode('utf8')).hexdigest()
        output_checksum = hashlib.md5(''.join(sorted(open(output_file, "r").readlines())).encode('utf8')).hexdigest()

        assert baseline_checksum == output_checksum


def test_augment_SMILES():
    input_file = os.path.join(test_dir, "output_step1.smi")

    with tempfile.TemporaryDirectory() as temp_dir:
        output_file = os.path.join(temp_dir, "output2.smi")
        args_list = ['--input_file', input_file, '--output_file', output_file, '--enum_factor', '1']
        augment_SMILES_main(args_list)


def test_train_model():
    input_file = os.path.join(test_dir, "output_step2.smi")

    with tempfile.TemporaryDirectory() as temp_dir:
        args_list = [
            "--smiles_file", input_file,
            "--output_dir", temp_dir,
            "--rnn_type", "RNN",
            "--hidden_size", "16",
            "--n_layers", "1",
            "--dropout", "0.0",
            "--bidirectional", "False",
            "--nonlinearity", "tanh",
            "--learning_rate", "1.0",
            "--learning_rate_decay", "0.1",
            "--seed", "23",
            "--batch_size", "16",
            "--max_epochs", "4",
            "--patience", "10",
            "--sample_idx", "42",
            "--sample_every_epochs", "200",
            "--sample_every_steps", "200",
            "--log_every_steps", "1",
            "--sample_size", "200",
        ]

        train_model_main(args_list)


def test_calculate_outcomes():
    sampled_file = os.path.join(test_dir, "input_step4.smi")

    with tempfile.TemporaryDirectory() as temp_dir:
        args_list = [
            '--original_file', original_file,
            '--output_dir', temp_dir,
            '--sampled_files', sampled_file
        ]
        calculate_outcomes_main(args_list)


def test_calculate_outcomes_distribution():
    sampled_file = os.path.join(test_dir, "input_step4.smi")

    with tempfile.TemporaryDirectory() as temp_dir:
        args_list = [
            '--smiles_file', sampled_file,
            '--reference_file', original_file,
            '--output_dir', temp_dir
        ]
        calculate_outcomes_distribution_main(args_list)


def test_sample_molecules():
    model_file = os.path.join(test_dir, "model-1.pt")
    smiles_file = os.path.join(test_dir, "output_step1.smi")

    with tempfile.TemporaryDirectory() as temp_dir:
        args_list = [
            '--model_file', model_file,
            '--smiles_file', smiles_file,
            '--output_dir', temp_dir,
            '--mols_per_file', '1000',
<<<<<<< HEAD
            '--sample_idx', '1'
        ]
        sample_molecules_main(args_list)
=======
            '--sample_idx', '1',
            '--batch_size', '32'
        ]
        sample_molecules_main(args_list)



def test_tabulate_molecules():
    input_files = os.path.join(test_dir, "sampled-SMILES-1.smi")
    with tempfile.TemporaryDirectory() as temp_dir:
        output_file = os.path.join(temp_dir, "output_step7.smi")
        args_list = [
            '--output_file', output_file,
            '--input_files', input_files,
        ]
        tabulate_molecules_main(args_list)
>>>>>>> 8409810f
<|MERGE_RESOLUTION|>--- conflicted
+++ resolved
@@ -7,10 +7,7 @@
 from NPS_generation.calculate_outcomes import main as calculate_outcomes_main
 from NPS_generation.calculate_outcomes_distribution import main as calculate_outcomes_distribution_main
 from NPS_generation.sample_molecules import main as sample_molecules_main
-<<<<<<< HEAD
-=======
 from NPS_generation.tabulate_molecules import main as tabulate_molecules_main
->>>>>>> 8409810f
 import NPS_generation.data as data_folder
 
 test_dir = os.path.join(os.path.dirname(__file__), "test_data")
@@ -103,11 +100,6 @@
             '--smiles_file', smiles_file,
             '--output_dir', temp_dir,
             '--mols_per_file', '1000',
-<<<<<<< HEAD
-            '--sample_idx', '1'
-        ]
-        sample_molecules_main(args_list)
-=======
             '--sample_idx', '1',
             '--batch_size', '32'
         ]
@@ -123,5 +115,4 @@
             '--output_file', output_file,
             '--input_files', input_files,
         ]
-        tabulate_molecules_main(args_list)
->>>>>>> 8409810f
+        tabulate_molecules_main(args_list)