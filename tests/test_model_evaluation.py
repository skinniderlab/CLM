--- conflicted
+++ resolved
@@ -9,11 +9,8 @@
     calculate_outcomes,
 )
 from clm.commands.write_nn_Tc import write_nn_Tc
-<<<<<<< HEAD
+from clm.commands.train_discriminator import train_discriminator
 from tests.test_snakemake_steps import assert_checksum_equals
-=======
-from clm.commands.train_discriminator import train_discriminator
->>>>>>> d46436cb
 
 base_dir = Path(__file__).parent.parent
 test_dir = base_dir / "tests/test_data"
@@ -71,11 +68,7 @@
             output_file=output_file,
         )
 
-<<<<<<< HEAD
         assert_checksum_equals(output_file, test_dir / "write_nn_tc.csv")
-=======
-        true_outcomes = pd.read_csv(test_dir / "write_nn_tc.csv")
-        pd.testing.assert_frame_equal(outcomes, true_outcomes)
 
 
 def test_train_discriminator():
@@ -83,13 +76,12 @@
         output_file = Path(temp_dir) / "train_discriminator.csv"
         outcomes = train_discriminator(
             train_file=test_dir
-            / "snakemake_output/0/prior/inputs/train_LOTUS_truncated_SMILES_all.smi",
+                       / "snakemake_output/0/prior/inputs/train_LOTUS_truncated_SMILES_all.smi",
             sample_file=test_dir
-            / "snakemake_output/0/prior/samples/LOTUS_truncated_SMILES_processed_freq-avg.csv",
+                        / "snakemake_output/0/prior/samples/LOTUS_truncated_SMILES_processed_freq-avg.csv",
             output_file=output_file,
             seed=0,
         )
 
         true_outcomes = pd.read_csv(test_dir / "train_discriminator.csv")
-        pd.testing.assert_frame_equal(outcomes, true_outcomes)
->>>>>>> d46436cb
+        pd.testing.assert_frame_equal(outcomes, true_outcomes)