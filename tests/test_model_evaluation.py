--- conflicted
+++ resolved
@@ -7,20 +7,12 @@
     calculate_outcomes,
 )
 from clm.commands.prep_outcomes_freq import prep_outcomes_freq
-<<<<<<< HEAD
 from clm.commands.prep_nn_tc_PubChem import prep_nn_tc
 from clm.commands.write_nn_Tc import write_nn_Tc
 from clm.commands.train_discriminator import train_discriminator
 from clm.commands.write_freq_distribution import write_freq_distribution
 from clm.commands.calculate_outcome_distrs import calculate_outcome_distr
 from clm.commands.calculate_outcome_distrs import write_outcome_distr
-=======
-from clm.commands.write_nn_Tc import prep_nn_tc, write_nn_Tc
-from clm.commands.train_discriminator import train_discriminator
-from clm.commands.write_freq_distribution import write_freq_distribution
-from clm.commands.calculate_outcome_distrs import calculate_outcome_distr
-from clm.commands.write_outcome_distr import write_outcome_distr
->>>>>>> 81b8ee62
 from clm.commands.add_carbon import add_carbon
 from clm.commands.plot import plot
 from clm.functions import assert_checksum_equals, read_csv_file, local_seed
@@ -193,10 +185,7 @@
 
 
 def test_write_outcome_distr(tmp_path):
-<<<<<<< HEAD
-=======
     output_file = tmp_path / "write_outcome_distr.csv"
->>>>>>> 81b8ee62
     outcomes = write_outcome_distr(
         sample_file=test_dir
         / "snakemake_output/0/prior/samples/LOTUS_truncated_SMILES_0_unique_masses.csv",
@@ -204,11 +193,8 @@
         train_file=test_dir
         / "snakemake_output/0/prior/inputs/train_LOTUS_truncated_SMILES_0.smi",
         pubchem_file=test_dir / "PubChem_truncated.tsv",
-<<<<<<< HEAD
-=======
-        output_file=output_file,
-        seed=0,
->>>>>>> 81b8ee62
+        output_file=output_file,
+        seed=0,
     )
 
     true_outcomes = read_csv_file(test_dir / "write_outcome_distr.csv")
