--- conflicted
+++ resolved
@@ -9,11 +9,8 @@
     calculate_outcomes,
 )
 from clm.commands.write_nn_Tc import write_nn_Tc
-<<<<<<< HEAD
+from clm.commands.train_discriminator import train_discriminator
 from clm.commands.write_freq_distribution import write_freq_distribution
-=======
-from clm.commands.train_discriminator import train_discriminator
->>>>>>> d46436cb
 
 base_dir = Path(__file__).parent.parent
 test_dir = base_dir / "tests/test_data"
@@ -75,7 +72,6 @@
         pd.testing.assert_frame_equal(outcomes, true_outcomes)
 
 
-<<<<<<< HEAD
 def test_write_freq_distribution():
     with tempfile.TemporaryDirectory() as temp_dir:
         output_file = Path(temp_dir) / "write_freq_distribution.csv"
@@ -86,7 +82,9 @@
         )
 
         true_outcomes = pd.read_csv(test_dir / "write_freq_distribution.csv")
-=======
+        pd.testing.assert_frame_equal(outcomes, true_outcomes)
+
+        
 def test_train_discriminator():
     with tempfile.TemporaryDirectory() as temp_dir:
         output_file = Path(temp_dir) / "train_discriminator.csv"
@@ -100,5 +98,4 @@
         )
 
         true_outcomes = pd.read_csv(test_dir / "train_discriminator.csv")
->>>>>>> d46436cb
         pd.testing.assert_frame_equal(outcomes, true_outcomes)