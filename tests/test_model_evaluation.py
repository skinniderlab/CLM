--- conflicted
+++ resolved
@@ -37,59 +37,6 @@
     )
 
 
-<<<<<<< HEAD
-def test_calculate_outcomes():
-    with tempfile.TemporaryDirectory() as temp_dir:
-        output_file = Path(temp_dir) / "calculate_outcomes.csv"
-        outcomes = calculate_outcomes(
-            sampled_file=test_dir / "prep_outcomes_freq.csv",
-            # For LOTUS, train/test "_all.smi" files are the same
-            train_file=test_dir / "test_LOTUS_SMILES_all_trunc.smi",
-            output_file=output_file,
-            seed=12,
-        )
-
-        true_outcomes = read_csv_file(
-            test_dir / "calculate_outcome.csv", keep_default_na=False
-        )
-        # https://stackoverflow.com/questions/14224172
-        pd.testing.assert_frame_equal(
-            outcomes.sort_index(axis=1)
-            .sort_values(["outcome", "bin"])
-            .reset_index(drop=True),
-            true_outcomes.sort_index(axis=1)
-            .sort_values(["outcome", "bin"])
-            .reset_index(drop=True),
-        )
-
-        plot(
-            evaluation_type="calculate_outcomes",
-            outcome_files=[output_file],
-            output_dir=temp_dir,
-        )
-
-
-def test_prep_nn_tc():
-    with tempfile.TemporaryDirectory() as temp_dir:
-        output_file = Path(temp_dir) / "prep_nn_tc_PubChem.csv"
-        outcomes = prep_nn_tc(
-            sample_file=test_dir / "prep_nn_tc_input.csv",
-            max_molecules=100,
-            pubchem_file=test_dir / "PubChem_truncated.tsv",
-            output_file=output_file,
-            seed=0,
-        )
-
-        true_outcomes = read_csv_file(test_dir / "prep_nn_tc_output.csv")
-        pd.testing.assert_frame_equal(
-            outcomes.sort_index(axis=1)
-            .sort_values(["smiles", "formula"])
-            .reset_index(drop=True),
-            true_outcomes.sort_index(axis=1)
-            .sort_values(["smiles", "formula"])
-            .reset_index(drop=True),
-        )
-=======
 def test_calculate_outcomes(tmp_path):
     output_file = tmp_path / "calculate_outcomes.csv"
     outcomes = calculate_outcomes(
@@ -115,7 +62,7 @@
 
     plot(
         evaluation_type="calculate_outcomes",
-        outcome_dir=tmp_path,
+        outcome_files=[output_file],
         output_dir=tmp_path,
     )
 
@@ -139,7 +86,6 @@
         .sort_values(["smiles", "formula"])
         .reset_index(drop=True),
     )
->>>>>>> b476c493
 
 
 def test_write_nn_tc(tmp_path):
@@ -169,71 +115,10 @@
     true_outcomes = read_csv_file(test_dir / "write_freq_distribution.csv")
     pd.testing.assert_frame_equal(outcomes, true_outcomes)
 
-<<<<<<< HEAD
-        plot(
-            evaluation_type="freq_distribution",
-            outcome_files=[output_file],
-            output_dir=temp_dir,
-        )
-
-
-@pytest.mark.xfail
-def test_train_discriminator():
-    with tempfile.TemporaryDirectory() as temp_dir:
-        output_file = Path(temp_dir) / "train_discriminator.csv"
-        outcomes = train_discriminator(
-            train_file=test_dir
-            / "snakemake_output/0/prior/inputs/train0_LOTUS_truncated_SMILES_0.smi",
-            sample_file=test_dir
-            / "snakemake_output/0/prior/samples/LOTUS_truncated_SMILES_processed_freq-avg.csv",
-            max_mols=50000,
-            output_file=output_file,
-            seed=0,
-        )
-
-        true_outcomes = read_csv_file(test_dir / "train_discriminator.csv")
-        pd.testing.assert_frame_equal(outcomes, true_outcomes)
-
-        plot(
-            evaluation_type="train_discriminator",
-            outcome_files=output_file,
-            output_dir=temp_dir,
-        )
-
-
-def test_outcome_distr():
-    with tempfile.TemporaryDirectory() as temp_dir:
-        output_file = Path(temp_dir) / "outcome_distr.csv"
-        outcomes = calculate_outcome_distr(
-            input_file=test_dir / "write_outcome_distr.csv",
-            output_file=output_file,
-            seed=0,
-        )
-
-        true_outcomes = read_csv_file(test_dir / "outcome_distr.csv")
-        pd.testing.assert_frame_equal(outcomes, true_outcomes)
-
-
-def test_add_carbon():
-    with tempfile.TemporaryDirectory() as temp_dir:
-        output_dir = Path(temp_dir)
-        add_carbon(
-            input_file=test_dir
-            / "snakemake_output/0/prior/inputs/train0_LOTUS_truncated_SMILES_0.smi",
-            output_file=output_dir / "add_carbon.csv",
-            seed=0,
-        )
-
-        assert_checksum_equals(
-            output_dir / "add_carbon.csv", test_dir / "add_carbon.csv"
-        )
-        assert_checksum_equals(
-            output_dir / "add_carbon-unique.smi", test_dir / "add_carbon-unique.smi"
-        )
-=======
     plot(
         evaluation_type="freq_distribution",
-        outcome_dir=tmp_path,
+        outcome_files=[output_file],
+      
         output_dir=tmp_path,
     )
 
@@ -284,5 +169,4 @@
     assert_checksum_equals(tmp_path / "add_carbon.csv", test_dir / "add_carbon.csv")
     assert_checksum_equals(
         tmp_path / "add_carbon-unique.smi", test_dir / "add_carbon-unique.smi"
-    )
->>>>>>> b476c493
+    )