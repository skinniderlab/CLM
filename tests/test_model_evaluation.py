--- conflicted
+++ resolved
@@ -9,12 +9,8 @@
 )
 from clm.commands.write_nn_Tc import write_nn_Tc
 from clm.commands.train_discriminator import train_discriminator
-<<<<<<< HEAD
-from tests.test_snakemake_steps import assert_checksum_equals
-=======
 from clm.commands.write_freq_distribution import write_freq_distribution
 from clm.functions import assert_checksum_equals
->>>>>>> 0831afc1
 
 base_dir = Path(__file__).parent.parent
 test_dir = base_dir / "tests/test_data"
@@ -74,8 +70,6 @@
         )
 
         assert_checksum_equals(output_file, test_dir / "write_nn_tc.csv")
-<<<<<<< HEAD
-=======
 
 
 def test_write_freq_distribution():
@@ -89,7 +83,6 @@
 
         true_outcomes = pd.read_csv(test_dir / "write_freq_distribution.csv")
         pd.testing.assert_frame_equal(outcomes, true_outcomes)
->>>>>>> 0831afc1
 
 
 def test_train_discriminator():
