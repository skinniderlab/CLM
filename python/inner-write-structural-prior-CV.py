--- conflicted
+++ resolved
@@ -14,7 +14,6 @@
 from rdkit import rdBase
 rdBase.DisableLog('rdApp.error')
 
-<<<<<<< HEAD
 def add_args(parser):
     parser.add_argument('--ranks_file', type=str)
     parser.add_argument('--tc_file', type=str)
@@ -24,10 +23,14 @@
     parser.add_argument('--sample_file', type=str)
     parser.add_argument('--err_ppm', type=int)
     parser.add_argument('--chunk_size', type=int, default=100000)
+    parser.add_argument('--seed', type=seed_type, default=None, nargs="?", help="Random seed")
+
     return parser
 
+def write_structural_prior_CV(ranks_file, tc_file, train_file, test_file, pubchem_file, sample_file, err_ppm, chunk_size, seed):
 
-def write_structural_prior_CV(ranks_file, tc_file, train_file, test_file, pubchem_file, sample_file, err_ppm, chunk_size):
+    set_seed(seed)
+
     # read training and test sets
     all_train_smiles = read_smiles(train_file)
 
@@ -187,168 +190,4 @@
 if __name__ == '__main__':
     parser = argparse.ArgumentParser(description=__doc__)
     args = add_args(parser).parse_args()
-    main(args)
-=======
-parser = argparse.ArgumentParser()
-
-parser.add_argument('--ranks_file', type=str)
-parser.add_argument('--tc_file', type=str)
-parser.add_argument('--train_file', type=str)
-parser.add_argument('--test_file', type=str)
-parser.add_argument('--pubchem_file', type=str)
-parser.add_argument('--sample_file', type=str)
-parser.add_argument('--err_ppm', type=int)
-parser.add_argument('--chunk_size', type=int, default=100000)
-parser.add_argument('--seed', type=seed_type, default=None, nargs="?", help="Random seed")
-
-# parse all arguments
-args = parser.parse_args()
-print(args)
-
-set_seed(args.seed)
-
-# read training and test sets
-all_train_smiles = read_smiles(args.train_file)
-
-train_masses = []
-train_fmlas = []
-with tqdm(total=len(all_train_smiles)) as pbar:
-    for i in range(0, len(all_train_smiles), args.chunk_size):
-        smiles = all_train_smiles[i:i+args.chunk_size]
-        mols = clean_mols(smiles, disable_progress=True)
-        train_masses.extend([round(Descriptors.ExactMolWt(mol), 4) for mol in mols])
-        train_fmlas.extend([rdMolDescriptors.CalcMolFormula(mol) for mol in mols])
-        pbar.update(len(smiles))
-
-train = pd.DataFrame({'smiles': all_train_smiles,
-                      'mass': train_masses,
-                      'formula': train_fmlas})
-
-all_test_smiles = read_smiles(args.test_file)
-
-test_masses = []
-test_fmlas = []
-with tqdm(total=len(all_test_smiles)) as pbar:
-    for i in range(0, len(all_train_smiles), args.chunk_size):
-        smiles = all_test_smiles[i:i+args.chunk_size]
-        mols = clean_mols(smiles, disable_progress=True)
-        test_masses.extend([round(Descriptors.ExactMolWt(mol), 4) for mol in mols])
-        test_fmlas.extend([rdMolDescriptors.CalcMolFormula(mol) for mol in mols])
-        pbar.update(len(smiles))
-
-test = pd.DataFrame({'smiles': all_test_smiles,
-                      'mass': test_masses,
-                      'formula': test_fmlas})
-test = test.assign(mass_known=test['mass'].isin(train_masses))
-test = test.assign(formula_known=test['formula'].isin(train_fmlas))
-
-# assign frequencies as NAs
-train = train.assign(size=np.nan)
-
-print('Reading PubChem file')
-pubchem = pd.read_csv(args.pubchem_file, delimiter='\t', header=None,
-                      names=['smiles', 'mass', 'formula'])
-# assign frequencies as NAs
-pubchem = pubchem.assign(size=np.nan)
-
-print('Reading sample file from generative model')
-gen = pd.read_csv(args.sample_file)
-
-# set up outputs
-rank_df = pd.DataFrame()
-tc_df = pd.DataFrame()
-
-# iterate through PubChem vs. generative model
-inputs = {'model': gen.assign(source='model'),
-          'PubChem': pubchem.assign(source='PubChem'),
-          'train': train.assign(source='train')}
-
-# match on formula and mass
-for key, query in inputs.items():
-    print(f'Generating statistics for model {key}')
-    for row in tqdm(test.itertuples(), total=test.shape[0]):
-        # get formula and exact mass
-        query_mol = clean_mol(row.smiles)
-        query_mass = Descriptors.ExactMolWt(query_mol)
-        query_fp = AllChem.GetMorganFingerprintAsBitVect(query_mol, 3,
-                                                         nBits=1024)
-        
-        # compute 10 ppm range
-        min_mass = (-args.err_ppm / 1e6 * query_mass) + query_mass
-        max_mass = (args.err_ppm / 1e6 * query_mass) + query_mass
-        
-        # get matches to mass
-        if key != "model":
-            # get matches to mass and shuffle them to random order
-            matches = query[query['mass'].between(min_mass, max_mass)].\
-                sample(frac=1)
-            matches = matches.assign(rank=np.arange(matches.shape[0]))
-        else:
-            # generative model: sort descending by mass
-            matches = query[query['mass'].between(min_mass, max_mass)].\
-                sort_values('size', ascending=False)
-            matches = matches.assign(rank=np.arange(matches.shape[0]))
-        
-        # add 'target_' to all columns in matches
-        matches.columns = 'target_' + matches.columns
-        
-        # get the rank of the correct molecule
-        rank = matches[matches['target_smiles'] ==
-                       row.smiles][['target_size', 'target_rank',
-                                    'target_source']]
-        if rank.shape[0] > 1:
-            rank = rank.head(1)
-        elif rank.shape[0] == 0:
-            rank = pd.DataFrame({'target_size': np.nan,
-                                 'target_rank': np.nan,
-                                 'target_source': key}, index=[0])
-        
-        # assign number of candidates
-        rank = rank.assign(n_candidates=matches.shape[0])
-        
-        # get the Tc of the top match
-        top_n = 1
-        tc = matches
-        if tc.shape[0] > top_n:
-            tc = tc.head(top_n)
-        # add a random match
-        if key == "model" and matches.shape[0] > 1:
-            rnd = matches.tail(-top_n).sample()
-            tc = pd.concat([tc, rnd])
-        
-        # compute Tc
-        if tc.shape[0] > 0:
-            target_mols = clean_mols(tc['target_smiles'].values, disable_progress=True)
-            keep = [idx for idx, mol in enumerate(target_mols) if mol]
-            tc = tc.iloc[keep, :]
-            target_mols = [mol for mol in target_mols if mol]
-            target_fps = get_ecfp6_fingerprints(target_mols)
-            tcs = [FingerprintSimilarity(query_fp, target_fp) for \
-                   target_fp in target_fps]
-            tc = tc.assign(Tc=tcs)
-        else:
-            # fill with empty data frame if there were no matches
-            tc = pd.DataFrame({'target_size': np.nan,
-                               'target_rank': np.nan,
-                               'target_source': key,
-                               'Tc': np.nan}, index=[0])
-        
-        # now, append Tc to the growing data frame
-        tc_row = pd.concat(
-            [pd.DataFrame([row]).iloc[np.full(tc.shape[0], 0)].\
-             reset_index(drop=True), tc.reset_index(drop=True)], axis=1)
-        tc_df = pd.concat([tc_df, tc_row])
-        
-        # do the same for rank
-        rank_row = pd.concat([pd.DataFrame([row]).reset_index(drop=True),
-                              rank.reset_index(drop=True)], axis=1)
-        rank_df = pd.concat([rank_df, rank_row])
-
-# write to output files
-os.makedirs(os.path.dirname(args.ranks_file), exist_ok=True)
-rank_df.to_csv(args.ranks_file, index=False,
-               compression='gzip' if args.ranks_file.endswith('.gz') else None)
-os.makedirs(os.path.dirname(args.tc_file), exist_ok=True)
-tc_df.to_csv(args.tc_file, index=False,
-             compression='gzip' if args.tc_file.endswith('.gz') else None)
->>>>>>> c3f63b96
+    main(args)