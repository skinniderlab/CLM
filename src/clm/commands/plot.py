--- conflicted
+++ resolved
@@ -6,11 +6,8 @@
 from clm.plot.calculate_outcome_distrs import plot as calculate_outcome_distrs
 from clm.plot.topk_tc import plot as topk_tc
 from clm.plot.topk import plot as topk
-<<<<<<< HEAD
 from clm.plot.forecast import plot as forecast
-=======
 from clm.plot.structural_prior_min_freq import plot as structural_prior_min_freq
->>>>>>> c9ea80cd
 
 
 def add_args(parser):
@@ -77,13 +74,10 @@
         topk_tc(outcome_files, output_dir)
     elif evaluation_type == "topk":
         topk(outcome_files, output_dir)
-<<<<<<< HEAD
     elif evaluation_type == "forecast":
         forecast(outcome_files, output_dir)
-=======
     elif evaluation_type == "structural_prior_min_freq":
         structural_prior_min_freq(rank_files, tc_files, output_dir)
->>>>>>> c9ea80cd
 
 
 def main(args):
