--- conflicted
+++ resolved
@@ -29,23 +29,19 @@
         help="Path to the rank file ",
     )
     parser.add_argument(
-<<<<<<< HEAD
-        "--tc_file",
-        type=str,
-        required=False,
-        help="Path to the tc file ",
-=======
+        "--tc_file", type=str, required=False, help="Path to the tc file "
+    ),
+    parser.add_argument(
         "--tc_files",
         type=str,
         nargs="+",
-        help="Path to ranks file ",
+        help="Path to tc files ",
     )
     parser.add_argument(
         "--rank_files",
         type=str,
         nargs="+",
         help="Path to ranks file ",
->>>>>>> c9ea80cd
     )
     parser.add_argument(
         "--output_dir",
@@ -56,18 +52,15 @@
     return parser
 
 
-<<<<<<< HEAD
-def plot(evaluation_type, outcome_files, output_dir, ranks_file=None, tc_file=None):
-=======
 def plot(
     evaluation_type,
     output_dir,
     outcome_files=None,
     rank_files=None,
     tc_files=None,
+    tc_file=None,
     ranks_file=None,
 ):
->>>>>>> c9ea80cd
     if evaluation_type == "calculate_outcomes":
         calculate_outcomes(outcome_files, output_dir)
     elif evaluation_type == "write_nn_tc":
@@ -83,13 +76,9 @@
     elif evaluation_type == "topk_tc":
         topk_tc(outcome_files, output_dir)
     elif evaluation_type == "topk":
-<<<<<<< HEAD
         topk(ranks_file, tc_file, output_dir)
-=======
-        topk(outcome_files, output_dir)
     elif evaluation_type == "structural_prior_min_freq":
         structural_prior_min_freq(rank_files, tc_files, output_dir)
->>>>>>> c9ea80cd
 
 
 def main(args):
@@ -98,10 +87,7 @@
         outcome_files=args.outcome_files,
         output_dir=args.output_dir,
         ranks_file=args.ranks_file,
-<<<<<<< HEAD
         tc_file=args.tc_file,
-=======
         rank_files=args.rank_files,
         tc_files=args.tc_files,
->>>>>>> c9ea80cd
     )