import argparse
from clm.plot.calculate_outcomes import plot as calculate_outcomes
from clm.plot.write_nn_tc import plot as write_nn_tc
from clm.plot.train_discriminator import plot as train_discriminator
from clm.plot.freq_distribution import plot as freq_distribution
<<<<<<< HEAD
from clm.plot.nn_tc_ever_v_never import plot as nn_tc_ever_v_never
=======
from clm.plot.calculate_outcome_distrs import plot as calculate_outcome_distrs
>>>>>>> 9e3e3248
from clm.plot.topk_tc import topk_tc


def add_args(parser):
    parser.add_argument(
        "evaluation_type",
        type=str,
        help="Type of evaluation you want figures of. Valid options are:  \n"
        " calculate_outcomes, write_nn_tc, train_discriminator, freq_distribution, topk_tc \n",
    )
    parser.add_argument(
        "--outcome_dir",
        type=str,
        required=True,
        help="Path to directory where all the model evaluation files are saved ",
    )
    parser.add_argument(
        "--ranks_file",
        type=str,
        required=False,
        help="Path to the rank file ",
    )
    parser.add_argument(
        "--output_dir",
        type=str,
        required=True,
        help="Path to directory to save resulting images(s) at",
    )
    return parser


def plot(evaluation_type, outcome_dir, output_dir, ranks_file=None):
    if evaluation_type == "calculate_outcomes":
        calculate_outcomes(outcome_dir, output_dir)
    elif evaluation_type == "write_nn_tc":
        write_nn_tc(outcome_dir, output_dir)
    elif evaluation_type == "train_discriminator":
        train_discriminator(outcome_dir, output_dir)
    elif evaluation_type == "freq_distribution":
        freq_distribution(outcome_dir, output_dir)
<<<<<<< HEAD
    elif evaluation_type == "nn_tc_ever_v_never":
        nn_tc_ever_v_never(outcome_dir, ranks_file, output_dir)
=======
    elif evaluation_type == "calculate_outcome_distrs":
        calculate_outcome_distrs(outcome_dir, output_dir)
>>>>>>> 9e3e3248
    elif evaluation_type == "topk_tc":
        topk_tc(outcome_dir, output_dir)


def main(args):
    plot(
        evaluation_type=args.evaluation_type,
        outcome_dir=args.outcome_dir,
        output_dir=args.output_dir,
        ranks_file=args.ranks_file,
    )


if __name__ == "__main__":
    parser = argparse.ArgumentParser(description=__doc__)
    args = add_args(parser).parse_args()
    main(args)<|MERGE_RESOLUTION|>--- conflicted
+++ resolved
@@ -3,11 +3,8 @@
 from clm.plot.write_nn_tc import plot as write_nn_tc
 from clm.plot.train_discriminator import plot as train_discriminator
 from clm.plot.freq_distribution import plot as freq_distribution
-<<<<<<< HEAD
 from clm.plot.nn_tc_ever_v_never import plot as nn_tc_ever_v_never
-=======
 from clm.plot.calculate_outcome_distrs import plot as calculate_outcome_distrs
->>>>>>> 9e3e3248
 from clm.plot.topk_tc import topk_tc
 
 
@@ -48,13 +45,10 @@
         train_discriminator(outcome_dir, output_dir)
     elif evaluation_type == "freq_distribution":
         freq_distribution(outcome_dir, output_dir)
-<<<<<<< HEAD
     elif evaluation_type == "nn_tc_ever_v_never":
         nn_tc_ever_v_never(outcome_dir, ranks_file, output_dir)
-=======
     elif evaluation_type == "calculate_outcome_distrs":
         calculate_outcome_distrs(outcome_dir, output_dir)
->>>>>>> 9e3e3248
     elif evaluation_type == "topk_tc":
         topk_tc(outcome_dir, output_dir)
 
