--- conflicted
+++ resolved
@@ -45,17 +45,11 @@
             ref_fps.append(fps)
             ref_smiles.append(smile)
 
-<<<<<<< HEAD
-    for query in pd.read_csv(query_file, chunksize=1000):
-        results = query["smiles"].progress_apply(
-            lambda x: find_max_similarity_fingerprint(x, ref_smiles, ref_fps, ecfp6=ecfp6)
-=======
     total_lines = sum(1 for _ in open(query_file, "r"))
     n_processed = 0
     for query in pd.read_csv(query_file, chunksize=10000):
         results = query["smiles"].apply(
-            lambda x: find_max_similarity_fingerprint(x, ref_smiles, ref_fps)
->>>>>>> 7145bd02
+            lambda x: find_max_similarity_fingerprint(x, ref_smiles, ref_fps, ecfp6=ecfp6)
         )
         query = query.assign(nn_tc=[i[0] for i in results])
         query = query.assign(nn=[i[1] for i in results])
