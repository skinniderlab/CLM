import argparse
<<<<<<< HEAD
import pandas as pd
from rdkit.DataStructs import FingerprintSimilarity
from clm.functions import clean_mol, compute_fingerprint
=======
import numpy as np
from rdkit.DataStructs import FingerprintSimilarity
from clm.functions import (
    clean_mol,
    read_file,
    write_to_csv_file,
    compute_fingerprint,
    read_csv_file,
)
>>>>>>> ac6492ff
import os
import logging


logger = logging.getLogger(__name__)


def add_args(parser):
    parser.add_argument("--query_file", type=str, help="Path to the prep file ")
    parser.add_argument("--reference_file", type=str, help="Path to the PubChem file")
    parser.add_argument("--output_file", type=str, help="Path to save the output file")

    return parser


def calculate_fingerprint(smile):
    if (mol := clean_mol(smile, raise_error=False)) is not None:
        return compute_fingerprint(mol)
    return None


def find_max_similarity_fingerprint(
    target_smiles, target_inchikey, ref_smiles, ref_fps, ref_inchikeys
):
    target_fps = calculate_fingerprint(target_smiles)

    if target_fps is None:
        return None, None

    max_tc, max_tc_ref_smile = -1, ""
    for ref_smile, ref_fp, ref_inchikey in zip(ref_smiles, ref_fps, ref_inchikeys):
        # Avoid comparing tcs of exactly same molecule
        if not (target_inchikey == ref_inchikey):
            if max_tc < (fps := FingerprintSimilarity(target_fps, ref_fp)):
                max_tc = fps
                max_tc_ref_smile = ref_smile

    return max_tc, max_tc_ref_smile


def write_nn_Tc(query_file, reference_file, output_file, query_type="model"):
    ref_fps, ref_smiles, ref_inchikeys = [], [], []

    # Processing the reference_file in chunks of one row at a time to optimize memory efficiency.
    for df in pd.read_csv(reference_file, chunksize=1, iterator=True):
        row = df.iloc[0]
        # If a particular smiles is invalid, calculate_fingerprint will return None
        if (fps := calculate_fingerprint(row.smiles)) is not None:
            ref_fps.append(fps)
            ref_smiles.append(row.smiles)
            # TODO: Reference file will always be a training set, hence will always use inchikey keyword
            # TODO: need to change test file to use training file as a reference
            try:
                ref_inchikeys.append(row.inchikey)
            except AttributeError:
                ref_inchikeys.append(row.target_inchikey)

    total_lines = sum(1 for _ in open(query_file, "r"))
    n_processed = 0
<<<<<<< HEAD
    for query in pd.read_csv(query_file, chunksize=10000):
        results = query.apply(
            lambda x: find_max_similarity_fingerprint(
                x.smiles,
                x.inchikey,
                ref_smiles,
                ref_fps,
                ref_inchikeys,
            ),
            axis=1,
=======
    for query in read_csv_file(query_file, chunksize=10000):
        results = query["smiles"].apply(
            lambda x: find_max_similarity_fingerprint(x, ref_smiles, ref_fps)
>>>>>>> ac6492ff
        )
        query = query.assign(nn_tc=[i[0] for i in results])
        query = query.assign(nn=[i[1] for i in results])

        write_to_csv_file(
            output_file, info=query, mode="a+", header=not os.path.exists(output_file)
        )
        n_processed += len(query)
        logger.info(f"Processed {n_processed}/{total_lines}")


def main(args):
    write_nn_Tc(
        query_file=args.query_file,
        reference_file=args.reference_file,
        output_file=args.output_file,
    )


if __name__ == "__main__":
    parser = argparse.ArgumentParser(description=__doc__)
    args = add_args(parser).parse_args()
    main(args)<|MERGE_RESOLUTION|>--- conflicted
+++ resolved
@@ -1,10 +1,6 @@
 import argparse
-<<<<<<< HEAD
+import numpy as np
 import pandas as pd
-from rdkit.DataStructs import FingerprintSimilarity
-from clm.functions import clean_mol, compute_fingerprint
-=======
-import numpy as np
 from rdkit.DataStructs import FingerprintSimilarity
 from clm.functions import (
     clean_mol,
@@ -13,7 +9,6 @@
     compute_fingerprint,
     read_csv_file,
 )
->>>>>>> ac6492ff
 import os
 import logging
 
@@ -73,8 +68,7 @@
 
     total_lines = sum(1 for _ in open(query_file, "r"))
     n_processed = 0
-<<<<<<< HEAD
-    for query in pd.read_csv(query_file, chunksize=10000):
+    for query in read_csv_file(query_file, chunksize=10000):
         results = query.apply(
             lambda x: find_max_similarity_fingerprint(
                 x.smiles,
@@ -84,11 +78,6 @@
                 ref_inchikeys,
             ),
             axis=1,
-=======
-    for query in read_csv_file(query_file, chunksize=10000):
-        results = query["smiles"].apply(
-            lambda x: find_max_similarity_fingerprint(x, ref_smiles, ref_fps)
->>>>>>> ac6492ff
         )
         query = query.assign(nn_tc=[i[0] for i in results])
         query = query.assign(nn=[i[1] for i in results])
