--- conflicted
+++ resolved
@@ -28,11 +28,7 @@
     target_fps = calculate_fingerprint(target_smile)
 
     if target_fps is None:
-<<<<<<< HEAD
-        return None
-=======
         return None, None
->>>>>>> 0831afc1
 
     tcs = [FingerprintSimilarity(target_fps, ref_fp) for ref_fp in ref_fps]
 
@@ -50,23 +46,14 @@
         results = query["smiles"].progress_apply(
             lambda x: find_max_similarity_fingerprint(x, ref_smiles, ref_fps)
         )
-<<<<<<< HEAD
-        query["nn_tc"] = [i[0] for i in results]
-        query["nn"] = [i[1] for i in results]
-=======
         query = query.assign(nn_tc=[i[0] for i in results])
         query = query.assign(nn=[i[1] for i in results])
->>>>>>> 0831afc1
 
         query.to_csv(
             output_file,
             mode="a+",
             index=False,
-<<<<<<< HEAD
-            header=not output_file.exists(),
-=======
             header=not os.path.exists(output_file),
->>>>>>> 0831afc1
             compression="gzip" if str(output_file).endswith(".gz") else None,
         )
 
