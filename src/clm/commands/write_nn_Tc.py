--- conflicted
+++ resolved
@@ -45,7 +45,6 @@
     ref_smiles = [
         ref["smiles"].values[i] for i, fp in enumerate(ref["fps"]) if fp is not None
     ]
-<<<<<<< HEAD
 
     results = query["smiles"].apply(
         lambda x: find_max_similarity_fingerprint(x, ref_smiles, ref["fps"])
@@ -54,34 +53,6 @@
     query["nn_tc"] = [i[0] for i in results]
     query["nn"] = [i[1] for i in results]
 
-=======
-    ref_mols = [ref_mols[idx] for idx, mol in enumerate(ref_mols) if mol is not None]
-    # compute fingerprints
-    ref_fps = get_rdkit_fingerprints(ref_mols)
-
-    # compute nearest-neighbor Tc between training and test sets
-    ncol = len(list(query))
-    query[["nn_tc"]] = np.nan
-    query[["nn"]] = ""
-    counter = 0
-    for row in tqdm(query.itertuples(), total=query.shape[0]):
-        try:
-            query_mol = clean_mol(row.smiles)
-            query_fp = Chem.RDKFingerprint(query_mol)
-            tcs = [FingerprintSimilarity(query_fp, ref_fp) for ref_fp in ref_fps]
-            max = np.max(tcs)
-            # also get the nearest neighbor
-            nn = ref_smiles[np.argmax(tcs)]
-            # assign to the test data frame
-            query.iat[counter, ncol] = max
-            query.iat[counter, ncol + 1] = nn
-        except ValueError as e:
-            print(e)
-        # increment counter
-        counter = counter + 1
-
-    # write to output file
->>>>>>> 9f18aefc
     query.to_csv(
         output_file,
         index=False,
