import argparse
import numpy as np
import pandas as pd
from rdkit.DataStructs import FingerprintSimilarity
<<<<<<< HEAD
from clm.functions import clean_mol
=======
from clm.functions import clean_mol, read_file, compute_fingerprint
>>>>>>> 62218881
import os
import logging


logger = logging.getLogger(__name__)


def add_args(parser):
    parser.add_argument("--query_file", type=str, help="Path to the prep file ")
    parser.add_argument("--reference_file", type=str, help="Path to the PubChem file")
    parser.add_argument("--output_file", type=str, help="Path to save the output file")

    return parser


def calculate_fingerprint(smile):
    if (mol := clean_mol(smile, raise_error=False)) is not None:
        return compute_fingerprint(mol)
    return None


def find_max_similarity_fingerprint(target_row, ref_smiles, ref_fps, ref_inchikeys):
    target_fps = calculate_fingerprint(target_row.smiles)
    try:
        target_inchikey = target_row.inchikey
    except AttributeError:
        target_inchikey = target_row.target_inchikey

    if target_fps is None:
        return None, None

    tcs = []
    for ref_smile, ref_fp, ref_inchikey in zip(ref_smiles, ref_fps, ref_inchikeys):
        # Avoid comparing tcs of exactly same molecule
        if not (target_inchikey == ref_inchikey):
            tcs.append(FingerprintSimilarity(target_fps, ref_fp))
        else:
            tcs.append(-1)

    return np.max(tcs), ref_smiles[np.argmax(tcs)]


def write_nn_Tc(query_file, reference_file, output_file):
    ref_fps, ref_smiles, ref_inchikeys = [], [], []
    for row in pd.read_csv(reference_file, chunksize=1, iterator=True):
        if (fps := calculate_fingerprint(row.smiles.values[0])) is not None:
            ref_fps.append(fps)
            ref_smiles.append(row.smiles.values[0])
            try:
                ref_inchikeys.append(row.inchikey.values[0])
            except AttributeError:
                ref_inchikeys.append(row.target_inchikey.values[0])

    total_lines = sum(1 for _ in open(query_file, "r"))
    n_processed = 0
    for query in pd.read_csv(query_file, chunksize=10000):
        results = query.apply(
            lambda x: find_max_similarity_fingerprint(
                x, ref_smiles, ref_fps, ref_inchikeys
            ),
            axis=1,
        )
        query = query.assign(nn_tc=[i[0] for i in results])
        query = query.assign(nn=[i[1] for i in results])

        query.to_csv(
            output_file,
            mode="a+",
            index=False,
            header=not os.path.exists(output_file),
            compression="gzip" if str(output_file).endswith(".gz") else None,
        )

        n_processed += len(query)
        logger.info(f"Processed {n_processed}/{total_lines}")


def main(args):
    write_nn_Tc(
        query_file=args.query_file,
        reference_file=args.reference_file,
        output_file=args.output_file,
    )


if __name__ == "__main__":
    parser = argparse.ArgumentParser(description=__doc__)
    args = add_args(parser).parse_args()
    main(args)<|MERGE_RESOLUTION|>--- conflicted
+++ resolved
@@ -2,11 +2,7 @@
 import numpy as np
 import pandas as pd
 from rdkit.DataStructs import FingerprintSimilarity
-<<<<<<< HEAD
-from clm.functions import clean_mol
-=======
-from clm.functions import clean_mol, read_file, compute_fingerprint
->>>>>>> 62218881
+from clm.functions import clean_mol, compute_fingerprint
 import os
 import logging
 
