import argparse
import os
import pandas as pd
from tqdm import tqdm
from rdkit import Chem
from rdkit.Chem import Descriptors, rdMolDescriptors

from clm.functions import read_smiles, clean_mol

# suppress rdkit errors
from rdkit import rdBase

rdBase.DisableLog("rdApp.error")


def add_args(parser):
    parser.add_argument(
        "--input_file",
        type=str,
        required=True,
        help="Input file path for sampled molecule data",
    )
    parser.add_argument(
        "--train_file",
        type=str,
        required=True,
        help="Input file path for training data",
    )
    parser.add_argument(
        "--representation",
        type=str,
        default="SMILES",
        help="Molecular representation format (one of: SMILES/SELFIES)",
    )
    parser.add_argument(
        "--output_file", type=str, help="File path to save the output file"
    )
    return parser


def tabulate_molecules(input_file, train_file, representation, output_file):
    os.makedirs(os.path.dirname(output_file), exist_ok=True)

    train_smiles = read_smiles(train_file)
    sampled_smiles = read_smiles(input_file)

    new_smiles = []
    for line in tqdm(sampled_smiles, total=len(sampled_smiles)):
<<<<<<< HEAD
        *_, smiles = line.split(",")

        try:
            mol = clean_mol(smiles, selfies=representation == "SELFIE")
=======
        *_, smile = line.split(",")

        # input file may have empty value for smile
        if smile.strip() == "":
            continue

        try:
            mol = clean_mol(smile, selfies=representation == "SELFIE")
        except ValueError:
            continue
        else:
>>>>>>> d1b8d624
            mass = round(Descriptors.ExactMolWt(mol), 6)
            formula = rdMolDescriptors.CalcMolFormula(mol)
            canonical_smile = Chem.MolToSmiles(mol, isomericSmiles=False)

<<<<<<< HEAD
            if canonical_smile not in train_smiles and canonical_smile:
                new_smiles.append([canonical_smile, mass, formula])

        except ValueError:
            pass

    df = pd.DataFrame(new_smiles, columns=["smiles", "mass", "formula"])
    (
        (
            (
                (df.groupby(["smiles", "mass", "formula"]).size()).to_frame("size")
            ).reset_index()
        ).sort_values("size", ascending=False)
    ).to_csv(output_file, index=False)
=======
            if canonical_smile not in train_smiles:
                new_smiles.append([canonical_smile, mass, formula])

    freqs = (
        pd.DataFrame(new_smiles, columns=["smiles", "mass", "formula"])
        .groupby(["smiles", "mass", "formula"])
        .size()
        .to_frame("size")
        .sort_values("size", ascending=False)
        .reset_index()
    )

    freqs.to_csv(output_file, index=False)
>>>>>>> d1b8d624


def main(args):
    tabulate_molecules(
        input_file=args.input_file,
        train_file=args.train_file,
        representation=args.representation,
        output_file=args.output_file,
    )


if __name__ == "__main__":
    parser = argparse.ArgumentParser(description=__doc__)
    args = add_args(parser).parse_args()
    main(args)<|MERGE_RESOLUTION|>--- conflicted
+++ resolved
@@ -46,12 +46,6 @@
 
     new_smiles = []
     for line in tqdm(sampled_smiles, total=len(sampled_smiles)):
-<<<<<<< HEAD
-        *_, smiles = line.split(",")
-
-        try:
-            mol = clean_mol(smiles, selfies=representation == "SELFIE")
-=======
         *_, smile = line.split(",")
 
         # input file may have empty value for smile
@@ -63,27 +57,10 @@
         except ValueError:
             continue
         else:
->>>>>>> d1b8d624
             mass = round(Descriptors.ExactMolWt(mol), 6)
             formula = rdMolDescriptors.CalcMolFormula(mol)
             canonical_smile = Chem.MolToSmiles(mol, isomericSmiles=False)
 
-<<<<<<< HEAD
-            if canonical_smile not in train_smiles and canonical_smile:
-                new_smiles.append([canonical_smile, mass, formula])
-
-        except ValueError:
-            pass
-
-    df = pd.DataFrame(new_smiles, columns=["smiles", "mass", "formula"])
-    (
-        (
-            (
-                (df.groupby(["smiles", "mass", "formula"]).size()).to_frame("size")
-            ).reset_index()
-        ).sort_values("size", ascending=False)
-    ).to_csv(output_file, index=False)
-=======
             if canonical_smile not in train_smiles:
                 new_smiles.append([canonical_smile, mass, formula])
 
@@ -97,7 +74,6 @@
     )
 
     freqs.to_csv(output_file, index=False)
->>>>>>> d1b8d624
 
 
 def main(args):
