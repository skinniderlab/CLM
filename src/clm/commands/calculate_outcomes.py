import argparse
import os
import numpy as np
import pandas as pd
import scipy.stats
from fcd_torch import FCD
import logging
from rdkit import Chem
from rdkit.Chem import Descriptors, Lipinski
from rdkit.Chem.GraphDescriptors import BertzCT
from rdkit.Chem.MolSurf import TPSA
from rdkit.Chem.QED import qed
from rdkit.Chem.Scaffolds.MurckoScaffold import MurckoScaffoldSmiles
from scipy.stats import wasserstein_distance
from scipy.spatial.distance import jensenshannon
from rdkit import rdBase
from rdkit.Contrib.SA_Score import sascorer
from rdkit.Contrib.NP_Score import npscorer
from clm.functions import (
    read_file,
    seed_type,
    set_seed,
    clean_mol,
<<<<<<< HEAD
    write_to_csv_file,
=======
    compute_fingerprint,
>>>>>>> a94d7f34
    # Functions for calculating metrics
    continuous_JSD,
    discrete_JSD,
    internal_diversity,
    external_diversity,
    internal_nn,
    external_nn,
    pct_rotatable_bonds,
    pct_stereocenters,
)

rdBase.DisableLog("rdApp.error")
fscore = npscorer.readNPModel()
logger = logging.getLogger(__name__)


def add_args(parser):
    parser.add_argument(
        "--train_file", type=str, help="Training csv file with smiles as a column."
    )
    parser.add_argument(
        "--sampled_file",
        type=str,
        help="Sampled csv file with smiles as a column, or a text file with one SMILES per line.",
    )
    parser.add_argument("--output_file", type=str)
    parser.add_argument(
        "--seed", type=seed_type, default=None, nargs="?", help="Random seed"
    )
    return parser


def safe_qed(mol):
    try:
        return qed(mol)
    except OverflowError:
        return None


def safe_sascorer(mol):
    try:
        return sascorer.calculateScore(mol)
    except (OverflowError, ZeroDivisionError):
        return None


molecular_properties = {
    "canonical_smile": Chem.MolToSmiles,
    "elements": lambda mol: [atom.GetSymbol() for atom in mol.GetAtoms()],
    "mws": Descriptors.MolWt,
    "logp": Descriptors.MolLogP,
    "tcs": BertzCT,
    "tpsa": TPSA,
    "qed": safe_qed,
    "rings1": Lipinski.RingCount,
    "rings2": Lipinski.NumAliphaticRings,
    "rings3": Lipinski.NumAromaticRings,
    "SA": safe_sascorer,
    "NP": lambda mol: npscorer.scoreMol(mol, fscore),
    "sp3": Lipinski.FractionCSP3,
    "rot": pct_rotatable_bonds,
    "stereo": pct_stereocenters,
    "murcko": lambda mol: MurckoScaffoldSmiles(mol=mol),
    "donors": Lipinski.NumHDonors,
    "acceptors": Lipinski.NumHAcceptors,
    "fps": compute_fingerprint,
}


def smile_properties_dataframe(input_file, max_smiles=None):
    data = []
    for i, smile in enumerate(
        read_file(
            input_file,
            smile_only=True,
            stream=True,
            max_lines=max_smiles,
            randomize=True,
        ),
        start=1,
    ):
        if (mol := clean_mol(smile, raise_error=False)) is not None:
            row = tuple(fun(mol) for fun in molecular_properties.values())
        else:
            row = tuple([None] * len(molecular_properties))

        data.append((smile,) + row)
        if i % 1_000 == 0:
            logger.info(f"Processed {i} SMILES")

    df = pd.DataFrame(data, columns=["smile"] + list(molecular_properties.keys()))
    return df


def calculate_probabilities(*dicts):
    merged_keys = set()
    for dictionary in dicts:
        merged_keys.update(dictionary.keys())

    return_values = []
    for dictionary in dicts:
        total = sum(dictionary.values())
        return_values.append([dictionary.get(k, 0) / total for k in merged_keys])

    return return_values


def get_dataframes(train_file, sampled_file):
    logger.info(f"Reading training smiles from {train_file}")
    train_df = smile_properties_dataframe(train_file)

    logger.info(f"Reading sample smiles from {sampled_file}")
    sample_smiles_df = smile_properties_dataframe(sampled_file)

    sample_smiles_df["is_valid"] = sample_smiles_df.apply(
        lambda row: row["canonical_smile"] is not None, axis=1
    )
    n_valid_smiles = sample_smiles_df["is_valid"].sum()
    logger.info(f"{n_valid_smiles} valid SMILES out of {len(sample_smiles_df)}")

    sample_smiles_df["is_novel"] = sample_smiles_df.apply(
        lambda row: row["smile"] not in train_df["smile"], axis=1
    )
    n_novel_smiles = sample_smiles_df["is_novel"].sum()
    logger.info(f"{n_novel_smiles} novel SMILES out of {len(sample_smiles_df)}")

    logger.info("Re-reading sample file to obtain bin/other information")
    sample_bin_df = pd.read_csv(sampled_file)
    logger.info("Merging bin information")
    sample_df = sample_smiles_df.merge(
        sample_bin_df, left_on="smile", right_on="smiles"
    )

    return train_df, sample_df


def calculate_outcomes_dataframe(sample_df, train_df):
    train_element_distribution = dict(
        zip(*np.unique(np.concatenate(train_df["elements"]), return_counts=True))
    )
    train_murcko_distribution = dict(
        zip(*np.unique(train_df["murcko"], return_counts=True))
    )

    out = []
    for bin, bin_df in sample_df.groupby("bin"):
        logger.info(f"Calculating outcomes for bin {bin}")
        bin_df = bin_df.reset_index(drop=True)
        element_distribution = dict(
            zip(
                *np.unique(
                    np.concatenate(bin_df["elements"].to_numpy()), return_counts=True
                )
            )
        )

        murcko_distribution = dict(
            zip(*np.unique(bin_df["murcko"].to_numpy(), return_counts=True))
        )

        p1, p2 = calculate_probabilities(
            train_element_distribution, element_distribution
        )
        p_m1, p_m2 = calculate_probabilities(
            train_murcko_distribution, murcko_distribution
        )
        fcd = FCD(canonize=False)
        out.append(
            {
                "bin": bin,
                "n_mols": len(bin_df),
                "% valid": len(bin_df[bin_df["is_valid"]]) / len(bin_df),
                "% novel": len(bin_df[bin_df["is_novel"]]) / len(bin_df),
                "% unique": len(bin_df["smile"].unique()) / len(bin_df),
                "KL divergence, atoms": scipy.stats.entropy(p2, p1),
                "Jensen-Shannon distance, atoms": jensenshannon(p2, p1),
                "Wasserstein distance, atoms": wasserstein_distance(p2, p1),
                "Jensen-Shannon distance, MWs": continuous_JSD(
                    bin_df["mws"], train_df["mws"]
                ),
                "Jensen-Shannon distance, logP": continuous_JSD(
                    bin_df["logp"], train_df["logp"]
                ),
                "Jensen-Shannon distance, Bertz TC": continuous_JSD(
                    bin_df["tcs"], train_df["tcs"]
                ),
                "Jensen-Shannon distance, QED": continuous_JSD(
                    bin_df["qed"], train_df["qed"]
                ),
                "Jensen-Shannon distance, TPSA": continuous_JSD(
                    bin_df["tpsa"], train_df["tpsa"]
                ),
                "Internal diversity": internal_diversity(bin_df["fps"].to_numpy()),
                "External diversity": external_diversity(
                    bin_df["fps"].to_numpy(), train_df["fps"].to_numpy()
                ),
                "Internal nearest-neighbor Tc": internal_nn(bin_df["fps"].to_numpy()),
                "External nearest-neighbor Tc": external_nn(
                    bin_df["fps"].to_numpy(), train_df["fps"].to_numpy()
                ),
                "Jensen-Shannon distance, # of rings": discrete_JSD(
                    bin_df["rings1"], train_df["rings1"]
                ),
                "Jensen-Shannon distance, # of aliphatic rings": discrete_JSD(
                    bin_df["rings2"], train_df["rings2"]
                ),
                "Jensen-Shannon distance, # of aromatic rings": discrete_JSD(
                    bin_df["rings3"], train_df["rings3"]
                ),
                "Jensen-Shannon distance, SA score": continuous_JSD(
                    bin_df["SA"], train_df["SA"]
                ),
                "Jensen-Shannon distance, NP score": continuous_JSD(
                    bin_df["NP"], train_df["NP"]
                ),
                "Jensen-Shannon distance, % sp3 carbons": continuous_JSD(
                    bin_df["sp3"], train_df["sp3"]
                ),
                "Jensen-Shannon distance, % rotatable bonds": continuous_JSD(
                    bin_df["rot"], train_df["rot"]
                ),
                "Jensen-Shannon distance, % stereocenters": continuous_JSD(
                    bin_df["stereo"], train_df["stereo"]
                ),
                "Jensen-Shannon distance, Murcko scaffolds": jensenshannon(p_m2, p_m1),
                "Jensen-Shannon distance, hydrogen donors": discrete_JSD(
                    bin_df["donors"], train_df["donors"]
                ),
                "Jensen-Shannon distance, hydrogen acceptors": discrete_JSD(
                    bin_df["acceptors"], train_df["acceptors"]
                ),
                "Frechet ChemNet distance": fcd(
                    bin_df[bin_df["is_novel"]]["canonical_smile"],
                    train_df["canonical_smile"],
                ),
            }
        )
    out = pd.DataFrame(out)

    # Have 'bin' as a column and each of our other columns as rows in an
    # 'outcome' column, with values in a 'value' column
    out = out.melt(id_vars=["bin"], var_name="outcome", value_name="value")
    return out


def calculate_outcomes(sampled_file, train_file, output_file, seed=None):
    set_seed(seed)
    train_df, sample_df = get_dataframes(train_file, sampled_file)

    logger.info("Calculating outcomes")
    out = calculate_outcomes_dataframe(sample_df, train_df)

    # `input_file` column added for legacy reasons
    out["input_file"] = os.path.basename(sampled_file)

    write_to_csv_file(output_file, out)
    return out


def main(args):
    calculate_outcomes(
        train_file=args.train_file,
        sampled_file=args.sampled_file,
        output_file=args.output_file,
        seed=args.seed,
    )


if __name__ == "__main__":
    parser = argparse.ArgumentParser(description=__doc__)
    args = add_args(parser).parse_args()
    main(args)<|MERGE_RESOLUTION|>--- conflicted
+++ resolved
@@ -21,11 +21,8 @@
     seed_type,
     set_seed,
     clean_mol,
-<<<<<<< HEAD
     write_to_csv_file,
-=======
     compute_fingerprint,
->>>>>>> a94d7f34
     # Functions for calculating metrics
     continuous_JSD,
     discrete_JSD,
