import argparse
import os
import numpy as np
import pandas as pd
import scipy.stats
from fcd_torch import FCD
from rdkit import Chem
from rdkit.Chem import Descriptors, Lipinski, RDKFingerprint
from rdkit.Chem.GraphDescriptors import BertzCT
from rdkit.Chem.MolSurf import TPSA
from rdkit.Chem.QED import qed
from rdkit.Chem.Scaffolds.MurckoScaffold import MurckoScaffoldSmiles
from scipy.stats import wasserstein_distance
from scipy.spatial.distance import jensenshannon
from rdkit import rdBase
from rdkit.Contrib.SA_Score import sascorer
from rdkit.Contrib.NP_Score import npscorer
from collections import defaultdict
from clm.functions import (
    read_file,
    continuous_JSD,
    discrete_JSD,
    internal_diversity,
    external_diversity,
    internal_nn,
    external_nn,
    pct_rotatable_bonds,
    pct_stereocenters,
    seed_type,
    set_seed,
    clean_mol,
)

rdBase.DisableLog("rdApp.error")
fscore = npscorer.readNPModel()


def add_args(parser):
    parser.add_argument(
        "--train_file", type=str, help="Training csv file with smiles as a column."
    )
    parser.add_argument(
        "--sampled_file",
        type=str,
        help="Sampled csv file with smiles as a column, or a text file with one SMILES per line.",
    )
    parser.add_argument("--output_file", type=str)
    parser.add_argument("--max_orig_mols", type=int, default=10000)
    parser.add_argument(
        "--seed", type=seed_type, default=None, nargs="?", help="Random seed"
    )
    return parser


def safe_qed(mol):
    try:
        return qed(mol)
    except OverflowError:
        return None


def safe_sascorer(mol):
    try:
        return sascorer.calculateScore(mol)
    except (OverflowError, ZeroDivisionError):
        return None


molecular_properties = {
    "elements": lambda mol: [atom.GetSymbol() for atom in mol.GetAtoms()],
    "mws": lambda mol: Descriptors.MolWt(mol),
    "logp": lambda mol: Descriptors.MolLogP(mol),
    "tcs": lambda mol: BertzCT(mol),
    "tpsa": lambda mol: TPSA(mol),
    "qed": lambda mol: safe_qed(mol),
    "rings1": lambda mol: Lipinski.RingCount(mol),
    "rings2": lambda mol: Lipinski.NumAliphaticRings(mol),
    "rings3": lambda mol: Lipinski.NumAromaticRings(mol),
    "SA": lambda mol: safe_sascorer(mol),
    "NP": lambda mol: npscorer.scoreMol(mol, fscore),
    "sp3": lambda mol: Lipinski.FractionCSP3(mol),
    "rot": lambda mol: pct_rotatable_bonds(mol),
    "stereo": lambda mol: pct_stereocenters(mol),
    "murcko": lambda mol: MurckoScaffoldSmiles(mol=mol),
    "donors": lambda mol: Lipinski.NumHDonors(mol),
    "acceptors": lambda mol: Lipinski.NumHAcceptors(mol),
    "fps": lambda mol: RDKFingerprint(mol),
}


def process_chunk(smiles, train_smiles=None, is_train=False):
    df = defaultdict(list)
    df["n_old_mols"], df["n_novel_mols"] = 0, 0

    for i, smile in enumerate(smiles):
        if (mol := clean_mol(smile)) is not None:
            df["canonical"].append(Chem.MolToSmiles(mol))
            df["n_old_mols"] += 1

            # Only store novel smiles from the sampled file
            if is_train or (train_smiles is not None and smile not in train_smiles):
                for key, fun in molecular_properties.items():
                    df[key].append(fun(mol))
                df["n_novel_mols"] += 1

    df["n_smiles"] = i + 1
    df["n_canonical"] = len(set(df["canonical"]))

    return df


def calculate_probabilities(train_counts, gen_counts):
    keys = np.union1d(train_counts[0], gen_counts[0])
    n1, n2 = sum(train_counts[1]), sum(gen_counts[1])
    d1 = dict(zip(train_counts[0], train_counts[1]))
    d2 = dict(zip(gen_counts[0], gen_counts[1]))

    p1 = [(d1[key] / n1) if key in d1 else 0 for key in keys]
    p2 = [(d2[key] / n2) if key in d2 else 0 for key in keys]

    return p1, p2


<<<<<<< HEAD
def process_outcomes(train_df, gen_df, output_file, sampled_file):
    org_counts = np.unique(np.concatenate(train_df["elements"]), return_counts=True)
    org_murcko_counts = np.unique(train_df["murcko"], return_counts=True)
    gen_counts = np.unique(np.concatenate(gen_df["elements"]), return_counts=True)
    gen_murcko_counts = np.unique(gen_df["murcko"], return_counts=True)

    p1, p2 = calculate_probabilities(org_counts, gen_counts)
    p_m1, p_m2 = calculate_probabilities(org_murcko_counts, gen_murcko_counts)
=======
    # outcome 8: K-L divergence of QED
    gen_qed = []
    for mol in gen_mols:
        try:
            gen_qed.append(Descriptors.qed(mol))
        except OverflowError:
            pass

    jsd_qed = continuous_JSD(gen_qed, org_qed)
    res = pd.concat(
        [
            res,
            pd.DataFrame(
                {
                    "input_file": sampled_file,
                    "outcome": ["Jensen-Shannon distance, QED"],
                    "value": [jsd_qed],
                },
                index=[0],
            ),
        ]
    )

    # outcome 9: K-L divergence of TPSA
    gen_tpsa = [Descriptors.TPSA(mol) for mol in gen_mols]
    jsd_tpsa = continuous_JSD(gen_tpsa, org_tpsa)
    res = pd.concat(
        [
            res,
            pd.DataFrame(
                {
                    "input_file": sampled_file,
                    "outcome": ["Jensen-Shannon distance, TPSA"],
                    "value": [jsd_tpsa],
                },
                index=[0],
            ),
        ]
    )

    # outcome 10: internal diversity
    gen_fps = get_rdkit_fingerprints(gen_mols)
    internal_div = internal_diversity(gen_fps)
    res = pd.concat(
        [
            res,
            pd.DataFrame(
                {
                    "input_file": sampled_file,
                    "outcome": "Internal diversity",
                    "value": [internal_div],
                }
            ),
        ]
    )

    # outcome 11: median Tc to original set
    external_div = external_diversity(gen_fps, org_fps)
    res = pd.concat(
        [
            res,
            pd.DataFrame(
                {
                    "input_file": sampled_file,
                    "outcome": "External diversity",
                    "value": [external_div],
                }
            ),
        ]
    )

    # also, summarize using nearest-neighbor instead of mean
    nn1 = internal_nn(gen_fps)
    nn2 = external_nn(gen_fps, org_fps)
    res = pd.concat(
        [
            res,
            pd.DataFrame(
                {
                    "input_file": sampled_file,
                    "outcome": [
                        "Internal nearest-neighbor Tc",
                        "External nearest-neighbor Tc",
                    ],
                    "value": [nn1, nn2],
                }
            ),
        ]
    )

    # outcome 12: K-L divergence of number of rings
    gen_rings1 = [Lipinski.RingCount(mol) for mol in gen_mols]
    gen_rings2 = [Lipinski.NumAliphaticRings(mol) for mol in gen_mols]
    gen_rings3 = [Lipinski.NumAromaticRings(mol) for mol in gen_mols]
    jsd_rings1 = discrete_JSD(gen_rings1, org_rings1)
    jsd_rings2 = discrete_JSD(gen_rings2, org_rings2)
    jsd_rings3 = discrete_JSD(gen_rings3, org_rings3)
    res = pd.concat(
        [
            res,
            pd.DataFrame(
                {
                    "input_file": sampled_file,
                    "outcome": [
                        "Jensen-Shannon distance, # of rings",
                        "Jensen-Shannon distance, # of aliphatic rings",
                        "Jensen-Shannon distance, # of aromatic rings",
                    ],
                    "value": [jsd_rings1, jsd_rings2, jsd_rings3],
                }
            ),
        ]
    )

    # outcome 13: K-L divergence of SA score
    gen_SA = []
    for mol in gen_mols:
        try:
            gen_SA.append(sascorer.calculateScore(mol))
        except (OverflowError, ZeroDivisionError):
            pass

    jsd_SA = continuous_JSD(gen_SA, org_SA)
    res = pd.concat(
        [
            res,
            pd.DataFrame(
                {
                    "input_file": sampled_file,
                    "outcome": ["Jensen-Shannon distance, SA score"],
                    "value": [jsd_SA],
                },
                index=[0],
            ),
        ]
    )

    # outcome 14: K-L divergence of NP-likeness
    gen_NP = []
    for mol in gen_mols:
        try:
            gen_NP.append(npscorer.scoreMol(mol, fscore))
        except (OverflowError, ZeroDivisionError):
            pass

    jsd_NP = continuous_JSD(gen_NP, org_NP)
    res = pd.concat(
        [
            res,
            pd.DataFrame(
                {
                    "input_file": sampled_file,
                    "outcome": ["Jensen-Shannon distance, NP score"],
                    "value": [jsd_NP],
                },
                index=[0],
            ),
        ]
    )

    # outcome 15: K-L divergence of % sp3 carbons
    gen_sp3 = [Lipinski.FractionCSP3(mol) for mol in gen_mols]
    jsd_sp3 = continuous_JSD(gen_sp3, org_sp3)
    res = pd.concat(
        [
            res,
            pd.DataFrame(
                {
                    "input_file": sampled_file,
                    "outcome": ["Jensen-Shannon distance, % sp3 carbons"],
                    "value": [jsd_sp3],
                },
                index=[0],
            ),
        ]
    )

    # outcome 16: K-L divergence of % rotatable bonds
    gen_rot = [pct_rotatable_bonds(mol) for mol in gen_mols]
    jsd_rot = continuous_JSD(gen_rot, org_rot)
    res = pd.concat(
        [
            res,
            pd.DataFrame(
                {
                    "input_file": sampled_file,
                    "outcome": ["Jensen-Shannon distance, % rotatable bonds"],
                    "value": [jsd_rot],
                },
                index=[0],
            ),
        ]
    )

    # outcome 17: K-L divergence of % stereocenters
    gen_stereo = [pct_stereocenters(mol) for mol in gen_mols]
    jsd_stereo = continuous_JSD(gen_stereo, org_stereo)
    res = pd.concat(
        [
            res,
            pd.DataFrame(
                {
                    "input_file": sampled_file,
                    "outcome": ["Jensen-Shannon distance, % stereocenters"],
                    "value": [jsd_stereo],
                },
                index=[0],
            ),
        ]
    )

    # outcome 18: K-L divergence of Murcko scaffolds
    gen_murcko = [MurckoScaffoldSmiles(mol=mol) for mol in gen_mols]
    gen_murcko_counts = np.unique(gen_murcko, return_counts=True)
    # get all unique keys
    keys = np.union1d(org_murcko_counts[0], gen_murcko_counts[0])
    n1, n2 = sum(org_murcko_counts[1]), sum(gen_murcko_counts[1])
    d1 = dict(zip(org_murcko_counts[0], org_murcko_counts[1]))
    d2 = dict(zip(gen_murcko_counts[0], gen_murcko_counts[1]))
    p1 = [d1[key] / n1 if key in d1.keys() else 0 for key in keys]
    p2 = [d2[key] / n2 if key in d2.keys() else 0 for key in keys]
    jsd_murcko = jensenshannon(p2, p1)
    res = pd.concat(
        [
            res,
            pd.DataFrame(
                {
                    "input_file": sampled_file,
                    "outcome": ["Jensen-Shannon distance, Murcko scaffolds"],
                    "value": jsd_murcko,
                },
                index=[0],
            ),
        ]
    )

    # outcome 19: K-L divergence of # of hydrogen donors/acceptors
    gen_donors = [Lipinski.NumHDonors(mol) for mol in gen_mols]
    gen_acceptors = [Lipinski.NumHAcceptors(mol) for mol in gen_mols]
    jsd_donors = discrete_JSD(gen_donors, org_donors)
    jsd_acceptors = discrete_JSD(gen_acceptors, org_acceptors)
    res = pd.concat(
        [
            res,
            pd.DataFrame(
                {
                    "input_file": sampled_file,
                    "outcome": [
                        "Jensen-Shannon distance, hydrogen donors",
                        "Jensen-Shannon distance, hydrogen acceptors",
                    ],
                    "value": [jsd_donors, jsd_acceptors],
                }
            ),
        ]
    )

    # outcome 20: Frechet ChemNet distance
>>>>>>> 2ce85d05
    fcd = FCD(canonize=False)

    res = {
        "% valid": gen_df["n_old_mols"] / gen_df["n_smiles"],
        "% novel": gen_df["n_novel_mols"] / gen_df["n_old_mols"],
        "% unique": gen_df["n_canonical"] / gen_df["n_old_mols"],
        "KL divergence, atoms": scipy.stats.entropy(p2, p1),
        "Jensen-Shannon distance, atoms": jensenshannon(p2, p1),
        "Wasserstein distance, atoms": wasserstein_distance(p2, p1),
        "Jensen-Shannon distance, MWs": continuous_JSD(gen_df["mws"], train_df["mws"]),
        "Jensen-Shannon distance, logP": continuous_JSD(
            gen_df["logp"], train_df["logp"]
        ),
        "Jensen-Shannon distance, Bertz TC": continuous_JSD(
            gen_df["tcs"], train_df["tcs"]
        ),
        "Jensen-Shannon distance, QED": continuous_JSD(gen_df["qed"], train_df["qed"]),
        "Jensen-Shannon distance, TPSA": continuous_JSD(
            gen_df["tpsa"], train_df["tpsa"]
        ),
        "Internal diversity": internal_diversity(gen_df["fps"]),
        "External diversity": external_diversity(gen_df["fps"], train_df["fps"]),
        "Internal nearest-neighbor Tc": internal_nn(gen_df["fps"]),
        "External nearest-neighbor Tc": external_nn(gen_df["fps"], train_df["fps"]),
        "Jensen-Shannon distance, # of rings": discrete_JSD(
            gen_df["rings1"], train_df["rings1"]
        ),
        "Jensen-Shannon distance, # of aliphatic rings": discrete_JSD(
            gen_df["rings2"], train_df["rings2"]
        ),
        "Jensen-Shannon distance, # of aromatic rings": discrete_JSD(
            gen_df["rings3"], train_df["rings3"]
        ),
        "Jensen-Shannon distance, SA score": continuous_JSD(
            gen_df["SA"], train_df["SA"]
        ),
        "Jensen-Shannon distance, NP score": continuous_JSD(
            gen_df["NP"], train_df["NP"]
        ),
        "Jensen-Shannon distance, % sp3 carbons": continuous_JSD(
            gen_df["sp3"], train_df["sp3"]
        ),
        "Jensen-Shannon distance, % rotatable bonds": continuous_JSD(
            gen_df["rot"], train_df["rot"]
        ),
        "Jensen-Shannon distance, % stereocenters": continuous_JSD(
            gen_df["stereo"], train_df["stereo"]
        ),
        "Jensen-Shannon distance, Murcko scaffolds": jensenshannon(p_m2, p_m1),
        "Jensen-Shannon distance, hydrogen donors": discrete_JSD(
            gen_df["donors"], train_df["donors"]
        ),
        "Jensen-Shannon distance, hydrogen acceptors": discrete_JSD(
            gen_df["acceptors"], train_df["acceptors"]
        ),
        "Frechet ChemNet distance": fcd(gen_df["canonical"], train_df["canonical"]),
    }

    res = pd.DataFrame(list(res.items()), columns=["outcome", "value"])
    res.insert(0, "input_file", os.path.basename(sampled_file))
    res.to_csv(
        output_file,
        index=False,
        compression="gzip" if str(output_file).endswith(".gz") else None,
    )

    res.reset_index(inplace=True, drop=True)
    return res


def calculate_outcomes(train_file, sampled_file, output_file, max_orig_mols, seed):
    set_seed(seed)

    gen_smiles = read_file(
        sampled_file, max_lines=max_orig_mols, stream=True, smile_only=True
    )
    train_smiles = read_file(train_file, smile_only=True)

    train_df = process_chunk(train_smiles, is_train=True)
    gen_df = process_chunk(gen_smiles, train_smiles=set(train_smiles))

    return process_outcomes(train_df, gen_df, output_file, sampled_file)


def main(args):
    calculate_outcomes(
        train_file=args.train_file,
        sampled_file=args.sampled_file,
        output_file=args.output_file,
        max_orig_mols=args.max_orig_mols,
        seed=args.seed,
    )


if __name__ == "__main__":
    parser = argparse.ArgumentParser(description=__doc__)
    args = add_args(parser).parse_args()
    main(args)<|MERGE_RESOLUTION|>--- conflicted
+++ resolved
@@ -1,22 +1,27 @@
+"""
+Calculate outcomes for a generative model, with respect to the entire set of
+training molecules.
+"""
+
 import argparse
 import os
 import numpy as np
 import pandas as pd
 import scipy.stats
+import sys
 from fcd_torch import FCD
+from itertools import chain
 from rdkit import Chem
-from rdkit.Chem import Descriptors, Lipinski, RDKFingerprint
+from rdkit.Chem import RDConfig
+from rdkit.Chem import Descriptors, Lipinski
 from rdkit.Chem.GraphDescriptors import BertzCT
-from rdkit.Chem.MolSurf import TPSA
-from rdkit.Chem.QED import qed
 from rdkit.Chem.Scaffolds.MurckoScaffold import MurckoScaffoldSmiles
 from scipy.stats import wasserstein_distance
 from scipy.spatial.distance import jensenshannon
+from tqdm import tqdm
 from rdkit import rdBase
-from rdkit.Contrib.SA_Score import sascorer
-from rdkit.Contrib.NP_Score import npscorer
-from collections import defaultdict
 from clm.functions import (
+    clean_mols,
     read_file,
     continuous_JSD,
     discrete_JSD,
@@ -24,15 +29,20 @@
     external_diversity,
     internal_nn,
     external_nn,
+    get_rdkit_fingerprints,
     pct_rotatable_bonds,
     pct_stereocenters,
     seed_type,
     set_seed,
-    clean_mol,
 )
 
 rdBase.DisableLog("rdApp.error")
-fscore = npscorer.readNPModel()
+
+sys.path.append(os.path.join(RDConfig.RDContribDir, "SA_Score"))
+import sascorer  # noqa: E402
+
+sys.path.append(os.path.join(RDConfig.RDContribDir, "NP_Score"))
+import npscorer  # noqa: E402
 
 
 def add_args(parser):
@@ -52,85 +62,216 @@
     return parser
 
 
-def safe_qed(mol):
-    try:
-        return qed(mol)
-    except OverflowError:
-        return None
-
-
-def safe_sascorer(mol):
-    try:
-        return sascorer.calculateScore(mol)
-    except (OverflowError, ZeroDivisionError):
-        return None
-
-
-molecular_properties = {
-    "elements": lambda mol: [atom.GetSymbol() for atom in mol.GetAtoms()],
-    "mws": lambda mol: Descriptors.MolWt(mol),
-    "logp": lambda mol: Descriptors.MolLogP(mol),
-    "tcs": lambda mol: BertzCT(mol),
-    "tpsa": lambda mol: TPSA(mol),
-    "qed": lambda mol: safe_qed(mol),
-    "rings1": lambda mol: Lipinski.RingCount(mol),
-    "rings2": lambda mol: Lipinski.NumAliphaticRings(mol),
-    "rings3": lambda mol: Lipinski.NumAromaticRings(mol),
-    "SA": lambda mol: safe_sascorer(mol),
-    "NP": lambda mol: npscorer.scoreMol(mol, fscore),
-    "sp3": lambda mol: Lipinski.FractionCSP3(mol),
-    "rot": lambda mol: pct_rotatable_bonds(mol),
-    "stereo": lambda mol: pct_stereocenters(mol),
-    "murcko": lambda mol: MurckoScaffoldSmiles(mol=mol),
-    "donors": lambda mol: Lipinski.NumHDonors(mol),
-    "acceptors": lambda mol: Lipinski.NumHAcceptors(mol),
-    "fps": lambda mol: RDKFingerprint(mol),
-}
-
-
-def process_chunk(smiles, train_smiles=None, is_train=False):
-    df = defaultdict(list)
-    df["n_old_mols"], df["n_novel_mols"] = 0, 0
-
-    for i, smile in enumerate(smiles):
-        if (mol := clean_mol(smile)) is not None:
-            df["canonical"].append(Chem.MolToSmiles(mol))
-            df["n_old_mols"] += 1
-
-            # Only store novel smiles from the sampled file
-            if is_train or (train_smiles is not None and smile not in train_smiles):
-                for key, fun in molecular_properties.items():
-                    df[key].append(fun(mol))
-                df["n_novel_mols"] += 1
-
-    df["n_smiles"] = i + 1
-    df["n_canonical"] = len(set(df["canonical"]))
-
-    return df
-
-
-def calculate_probabilities(train_counts, gen_counts):
-    keys = np.union1d(train_counts[0], gen_counts[0])
-    n1, n2 = sum(train_counts[1]), sum(gen_counts[1])
-    d1 = dict(zip(train_counts[0], train_counts[1]))
+def calculate_outcomes(train_file, sampled_file, output_file, max_orig_mols, seed):
+    set_seed(seed)
+
+    org_smiles = read_file(train_file, smile_only=True)
+
+    # optionally, subsample to a more tractable number of molecules
+    if len(org_smiles) > max_orig_mols:
+        org_smiles = np.random.choice(org_smiles, max_orig_mols)
+
+    # convert to moleculess
+    org_mols = [mol for mol in clean_mols(org_smiles) if mol]
+    org_canonical = [Chem.MolToSmiles(mol) for mol in org_mols]
+
+    # calculate training set descriptors
+    # heteroatom distribution
+    org_elements = [[atom.GetSymbol() for atom in mol.GetAtoms()] for mol in org_mols]
+    org_counts = np.unique(list(chain(*org_elements)), return_counts=True)
+    # molecular weights
+    org_mws = [Descriptors.MolWt(mol) for mol in org_mols]
+    # logP
+    org_logp = [Descriptors.MolLogP(mol) for mol in tqdm(org_mols)]
+    # Bertz TC
+    org_tcs = [BertzCT(mol) for mol in tqdm(org_mols)]
+    # TPSA
+    org_tpsa = [Descriptors.TPSA(mol) for mol in org_mols]
+    # QED
+    org_qed = []
+    for mol in org_mols:
+        try:
+            org_qed.append(Descriptors.qed(mol))
+        except OverflowError:
+            pass
+
+    # number of rings
+    org_rings1 = [Lipinski.RingCount(mol) for mol in tqdm(org_mols)]
+    org_rings2 = [Lipinski.NumAliphaticRings(mol) for mol in tqdm(org_mols)]
+    org_rings3 = [Lipinski.NumAromaticRings(mol) for mol in tqdm(org_mols)]
+    # SA score
+    org_SA = []
+    for mol in tqdm(org_mols):
+        try:
+            org_SA.append(sascorer.calculateScore(mol))
+        except (OverflowError, ZeroDivisionError):
+            pass
+
+    # NP-likeness
+    fscore = npscorer.readNPModel()
+    org_NP = [npscorer.scoreMol(mol, fscore) for mol in tqdm(org_mols)]
+    # % sp3 carbons
+    org_sp3 = [Lipinski.FractionCSP3(mol) for mol in org_mols]
+    # % rotatable bonds
+    org_rot = [pct_rotatable_bonds(mol) for mol in org_mols]
+    # % of stereocentres
+    org_stereo = [pct_stereocenters(mol) for mol in org_mols]
+    # Murcko scaffolds
+    org_murcko = [MurckoScaffoldSmiles(mol=mol) for mol in org_mols]
+    org_murcko_counts = np.unique(org_murcko, return_counts=True)
+    # hydrogen donors/acceptors
+    org_donors = [Lipinski.NumHDonors(mol) for mol in org_mols]
+    org_acceptors = [Lipinski.NumHAcceptors(mol) for mol in org_mols]
+
+    # fingerprints
+    org_fps = get_rdkit_fingerprints(org_mols)
+
+    # now, read sampled SMILES
+    with open(sampled_file) as f:
+        first_line = f.readline()
+
+    if "," in first_line:
+        sample = pd.read_csv(sampled_file)
+        gen_smiles = sample["smiles"].tolist()
+    else:
+        gen_smiles = read_file(sampled_file)
+
+    # convert to molecules
+    gen_mols = [mol for mol in clean_mols(gen_smiles) if mol]
+    gen_canonical = [Chem.MolToSmiles(mol) for mol in tqdm(gen_mols)]
+
+    # create output data frame
+    res = pd.DataFrame()
+
+    # calculate descriptors
+    # outcome 1: % valid
+    pct_valid = len(gen_mols) / len(gen_smiles)
+    res = pd.concat(
+        [
+            res,
+            pd.DataFrame(
+                {"input_file": sampled_file, "outcome": "% valid", "value": [pct_valid]}
+            ),
+        ]
+    )
+
+    # outcome 2: % novel
+    # convert back to canonical SMILES for text-based comparison
+    pct_novel = len([sm for sm in gen_canonical if sm not in org_smiles]) / len(
+        gen_canonical
+    )
+    res = pd.concat(
+        [
+            res,
+            pd.DataFrame(
+                {"input_file": sampled_file, "outcome": "% novel", "value": [pct_novel]}
+            ),
+        ]
+    )
+
+    # outcome 3: % unique
+    pct_unique = len(set(gen_canonical)) / len(gen_canonical)
+    res = pd.concat(
+        [
+            res,
+            pd.DataFrame(
+                {
+                    "input_file": sampled_file,
+                    "outcome": "% unique",
+                    "value": [pct_unique],
+                }
+            ),
+        ]
+    )
+
+    # remove known molecules before calculating divergence metrics
+    train_smiles = set(org_smiles)
+    gen_mols = [
+        gen_mols[idx] for idx, sm in enumerate(gen_canonical) if sm not in train_smiles
+    ]
+
+    # outcome 4: K-L divergence of heteroatom distributions
+    gen_elements = [[atom.GetSymbol() for atom in mol.GetAtoms()] for mol in gen_mols]
+    gen_counts = np.unique(list(chain(*gen_elements)), return_counts=True)
+    # get all unique keys
+    keys = np.union1d(org_counts[0], gen_counts[0])
+    n1, n2 = sum(org_counts[1]), sum(gen_counts[1])
+    d1 = dict(zip(org_counts[0], org_counts[1]))
     d2 = dict(zip(gen_counts[0], gen_counts[1]))
-
-    p1 = [(d1[key] / n1) if key in d1 else 0 for key in keys]
-    p2 = [(d2[key] / n2) if key in d2 else 0 for key in keys]
-
-    return p1, p2
-
-
-<<<<<<< HEAD
-def process_outcomes(train_df, gen_df, output_file, sampled_file):
-    org_counts = np.unique(np.concatenate(train_df["elements"]), return_counts=True)
-    org_murcko_counts = np.unique(train_df["murcko"], return_counts=True)
-    gen_counts = np.unique(np.concatenate(gen_df["elements"]), return_counts=True)
-    gen_murcko_counts = np.unique(gen_df["murcko"], return_counts=True)
-
-    p1, p2 = calculate_probabilities(org_counts, gen_counts)
-    p_m1, p_m2 = calculate_probabilities(org_murcko_counts, gen_murcko_counts)
-=======
+    p1 = [d1[key] / n1 if key in d1.keys() else 0 for key in keys]
+    p2 = [d2[key] / n2 if key in d2.keys() else 0 for key in keys]
+    kl_atoms = scipy.stats.entropy(p2, p1)
+    jsd_atoms = jensenshannon(p2, p1)
+    emd_atoms = wasserstein_distance(p2, p1)
+
+    res = pd.concat(
+        [
+            res,
+            pd.DataFrame(
+                {
+                    "input_file": sampled_file,
+                    "outcome": [
+                        "KL divergence, atoms",
+                        "Jensen-Shannon distance, atoms",
+                        "Wasserstein distance, atoms",
+                    ],
+                    "value": [kl_atoms, jsd_atoms, emd_atoms],
+                }
+            ),
+        ]
+    )
+
+    # outcome 5: K-L divergence of molecular weight
+    gen_mws = [Descriptors.MolWt(mol) for mol in gen_mols]
+    jsd_mws = continuous_JSD(gen_mws, org_mws)
+    res = pd.concat(
+        [
+            res,
+            pd.DataFrame(
+                {
+                    "input_file": sampled_file,
+                    "outcome": ["Jensen-Shannon distance, MWs"],
+                    "value": [jsd_mws],
+                },
+                index=[0],
+            ),
+        ]
+    )
+
+    # outcome 6: K-L divergence of LogP
+    gen_logp = [Descriptors.MolLogP(mol) for mol in gen_mols]
+    jsd_logp = continuous_JSD(gen_logp, org_logp)
+    res = pd.concat(
+        [
+            res,
+            pd.DataFrame(
+                {
+                    "input_file": sampled_file,
+                    "outcome": ["Jensen-Shannon distance, logP"],
+                    "value": [jsd_logp],
+                },
+                index=[0],
+            ),
+        ]
+    )
+
+    # outcome 7: K-L divergence of Bertz topological complexity
+    gen_tcs = [BertzCT(mol) for mol in gen_mols]
+    jsd_tc = continuous_JSD(gen_tcs, org_tcs)
+    res = pd.concat(
+        [
+            res,
+            pd.DataFrame(
+                {
+                    "input_file": sampled_file,
+                    "outcome": ["Jensen-Shannon distance, Bertz TC"],
+                    "value": [jsd_tc],
+                },
+                index=[0],
+            ),
+        ]
+    )
+
     # outcome 8: K-L divergence of QED
     gen_qed = []
     for mol in gen_mols:
@@ -389,67 +530,21 @@
     )
 
     # outcome 20: Frechet ChemNet distance
->>>>>>> 2ce85d05
     fcd = FCD(canonize=False)
-
-    res = {
-        "% valid": gen_df["n_old_mols"] / gen_df["n_smiles"],
-        "% novel": gen_df["n_novel_mols"] / gen_df["n_old_mols"],
-        "% unique": gen_df["n_canonical"] / gen_df["n_old_mols"],
-        "KL divergence, atoms": scipy.stats.entropy(p2, p1),
-        "Jensen-Shannon distance, atoms": jensenshannon(p2, p1),
-        "Wasserstein distance, atoms": wasserstein_distance(p2, p1),
-        "Jensen-Shannon distance, MWs": continuous_JSD(gen_df["mws"], train_df["mws"]),
-        "Jensen-Shannon distance, logP": continuous_JSD(
-            gen_df["logp"], train_df["logp"]
-        ),
-        "Jensen-Shannon distance, Bertz TC": continuous_JSD(
-            gen_df["tcs"], train_df["tcs"]
-        ),
-        "Jensen-Shannon distance, QED": continuous_JSD(gen_df["qed"], train_df["qed"]),
-        "Jensen-Shannon distance, TPSA": continuous_JSD(
-            gen_df["tpsa"], train_df["tpsa"]
-        ),
-        "Internal diversity": internal_diversity(gen_df["fps"]),
-        "External diversity": external_diversity(gen_df["fps"], train_df["fps"]),
-        "Internal nearest-neighbor Tc": internal_nn(gen_df["fps"]),
-        "External nearest-neighbor Tc": external_nn(gen_df["fps"], train_df["fps"]),
-        "Jensen-Shannon distance, # of rings": discrete_JSD(
-            gen_df["rings1"], train_df["rings1"]
-        ),
-        "Jensen-Shannon distance, # of aliphatic rings": discrete_JSD(
-            gen_df["rings2"], train_df["rings2"]
-        ),
-        "Jensen-Shannon distance, # of aromatic rings": discrete_JSD(
-            gen_df["rings3"], train_df["rings3"]
-        ),
-        "Jensen-Shannon distance, SA score": continuous_JSD(
-            gen_df["SA"], train_df["SA"]
-        ),
-        "Jensen-Shannon distance, NP score": continuous_JSD(
-            gen_df["NP"], train_df["NP"]
-        ),
-        "Jensen-Shannon distance, % sp3 carbons": continuous_JSD(
-            gen_df["sp3"], train_df["sp3"]
-        ),
-        "Jensen-Shannon distance, % rotatable bonds": continuous_JSD(
-            gen_df["rot"], train_df["rot"]
-        ),
-        "Jensen-Shannon distance, % stereocenters": continuous_JSD(
-            gen_df["stereo"], train_df["stereo"]
-        ),
-        "Jensen-Shannon distance, Murcko scaffolds": jensenshannon(p_m2, p_m1),
-        "Jensen-Shannon distance, hydrogen donors": discrete_JSD(
-            gen_df["donors"], train_df["donors"]
-        ),
-        "Jensen-Shannon distance, hydrogen acceptors": discrete_JSD(
-            gen_df["acceptors"], train_df["acceptors"]
-        ),
-        "Frechet ChemNet distance": fcd(gen_df["canonical"], train_df["canonical"]),
-    }
-
-    res = pd.DataFrame(list(res.items()), columns=["outcome", "value"])
-    res.insert(0, "input_file", os.path.basename(sampled_file))
+    fcd_calc = fcd(gen_canonical, org_canonical)
+    res = pd.concat(
+        [
+            res,
+            pd.DataFrame(
+                {
+                    "input_file": sampled_file,
+                    "outcome": "Frechet ChemNet distance",
+                    "value": [fcd_calc],
+                }
+            ),
+        ]
+    )
+
     res.to_csv(
         output_file,
         index=False,
@@ -458,20 +553,6 @@
 
     res.reset_index(inplace=True, drop=True)
     return res
-
-
-def calculate_outcomes(train_file, sampled_file, output_file, max_orig_mols, seed):
-    set_seed(seed)
-
-    gen_smiles = read_file(
-        sampled_file, max_lines=max_orig_mols, stream=True, smile_only=True
-    )
-    train_smiles = read_file(train_file, smile_only=True)
-
-    train_df = process_chunk(train_smiles, is_train=True)
-    gen_df = process_chunk(gen_smiles, train_smiles=set(train_smiles))
-
-    return process_outcomes(train_df, gen_df, output_file, sampled_file)
 
 
 def main(args):
