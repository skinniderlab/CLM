import argparse
import numpy as np
import logging
import os
import pandas as pd
from rdkit.Chem import AllChem, Descriptors, rdMolDescriptors
from rdkit.DataStructs import FingerprintSimilarity
from tqdm import tqdm

from clm.functions import (
    get_ecfp6_fingerprints,
    read_file,
    set_seed,
    seed_type,
    clean_mols,
    clean_mol,
)

# suppress rdkit errors
from rdkit import rdBase

rdBase.DisableLog("rdApp.error")
logger = logging.getLogger(__name__)


def add_args(parser):
    parser.add_argument("--ranks_file", type=str)
    parser.add_argument("--tc_file", type=str)
    parser.add_argument("--train_file", type=str)
    parser.add_argument("--test_file", type=str)
    parser.add_argument("--pubchem_file", type=str)
    parser.add_argument("--sample_file", type=str)
    parser.add_argument("--err_ppm", type=int)
    parser.add_argument("--chunk_size", type=int, default=100000)
    parser.add_argument(
        "--seed", type=seed_type, default=None, nargs="?", help="Random seed"
    )
    return parser


def write_to_file(file_name, df):
    os.makedirs(os.path.dirname(file_name), exist_ok=True)
    df.to_csv(
        file_name,
        index=False,
        compression="gzip" if str(file_name).endswith(".gz") else None,
    )


def generate_df(smiles_file, chunk_size):
    smiles = read_smiles(smiles_file)
    df = pd.DataFrame(columns=["smiles", "mass", "formula"])

    for i in tqdm(range(0, len(smiles), chunk_size)):
        mols = clean_mols(
            smiles[i : i + chunk_size],
            selfies=False,
            disable_progress=True,
            return_dict=True,
        )

        chunk_data = [
            {
                "smiles": smile,
                "mass": round(Descriptors.ExactMolWt(mol), 4),
                "formula": rdMolDescriptors.CalcMolFormula(mol),
            }
            for smile, mol in mols.items()
            if mol
        ]

        if chunk_data:
            df = pd.concat([df, pd.DataFrame(chunk_data)], ignore_index=True)

    return df


def get_mass_range(mass, err_ppm):
    min_mass = (-err_ppm / 1e6 * mass) + mass
    max_mass = (err_ppm / 1e6 * mass) + mass

    return min_mass, max_mass


def match_molecules(row, test, dataset, data_type):
    match = dataset[dataset["mass"].between(row["mass_range"][0], row["mass_range"][1])]

    match = (
        match.sort_values("size", ascending=False)
        if data_type == "model"
        else match.sample(frac=1)
    )
    match = match.assign(rank=np.arange(match.shape[0]))
    match.columns = "target_" + match.columns

    rank = match[match["target_smiles"] == row["smiles"]][
        ["target_size", "target_rank", "target_source"]
    ]

    if rank.shape[0] > 1:
        rank = rank.head(1)
    elif rank.shape[0] == 0:
        rank = pd.DataFrame(
            {
                "target_size": [np.nan],
                "target_rank": [np.nan],
                "target_source": [data_type],
            }
        )
    rank = rank.assign(n_candidates=match.shape[0])

    tc = match
    if tc.shape[0] > 1:
        tc = tc.head(1)
    if data_type == "model" and match.shape[0] > 1:
        tc = pd.concat([tc, match.tail(-1).sample()])

    if tc.shape[0] > 0:
        target_mols = test[test["smiles"] == tc["target_smiles"].values[0]]["mol"]
        target_fps = get_ecfp6_fingerprints(target_mols)
        query_fp = AllChem.GetMorganFingerprintAsBitVect(row["mol"], 3, nBits=1024)
        tcs = [FingerprintSimilarity(query_fp, target_fp) for target_fp in target_fps]
        tc["Tc"] = pd.Series(tcs)
    else:
        tc = pd.DataFrame(
            {
                "target_size": np.nan,
                "target_rank": np.nan,
                "target_source": data_type,
                "Tc": np.nan,
            },
            index=[0],
        )

    tc = pd.concat(
        [
            pd.DataFrame([row[:-2]])
            .iloc[np.full(tc.shape[0], 0)]
            .reset_index(drop=True),
            tc.reset_index(drop=True),
        ],
        axis=1,
    )
    rank = pd.concat(
        [pd.DataFrame([row[:-2]]).reset_index(drop=True), rank.reset_index(drop=True)],
        axis=1,
    )

    return pd.Series((rank, tc))


def write_structural_prior_CV(
    ranks_file,
    tc_file,
    train_file,
    test_file,
    pubchem_file,
    sample_file,
    err_ppm,
    chunk_size,
    seed,
):
    set_seed(seed)

<<<<<<< HEAD
    train = generate_df(train_file, chunk_size)
    train = train.assign(size=np.nan)

    test = generate_df(test_file, chunk_size)
    test["mol"] = test["smiles"].apply(clean_mol)
    test["mass_range"] = test.apply(
        lambda x: get_mass_range(x["mass"], err_ppm), axis=1
=======
    # read training and test sets
    all_train_smiles = read_file(train_file)
    all_valid_train_smiles = []

    train_masses = []
    train_fmlas = []
    with tqdm(total=len(all_train_smiles)) as pbar:
        for i in range(0, len(all_train_smiles), chunk_size):
            smiles = all_train_smiles[i : i + chunk_size]
            mols = clean_mols(
                smiles,
                selfies=False,
                disable_progress=True,
                return_dict=True,
            )
            for smile, mol in mols.items():
                if mol is not None:
                    all_valid_train_smiles.append(smile)
                    train_masses.append(round(Descriptors.ExactMolWt(mol), 4))
                    train_fmlas.append(rdMolDescriptors.CalcMolFormula(mol))
            pbar.update(len(smiles))

    train = pd.DataFrame(
        {"smiles": all_valid_train_smiles, "mass": train_masses, "formula": train_fmlas}
    )

    all_test_smiles = read_file(test_file)
    all_valid_test_smiles = []

    test_masses = []
    test_fmlas = []
    with tqdm(total=len(all_test_smiles)) as pbar:
        for i in range(0, len(all_train_smiles), chunk_size):
            smiles = all_test_smiles[i : i + chunk_size]
            mols = clean_mols(
                smiles,
                selfies=False,
                disable_progress=True,
                return_dict=True,
            )
            for smile, mol in mols.items():
                if mol is not None:
                    all_valid_test_smiles.append(smile)
                    test_masses.append(round(Descriptors.ExactMolWt(mol), 4))
                    test_fmlas.append(rdMolDescriptors.CalcMolFormula(mol))
            pbar.update(len(smiles))

    test = pd.DataFrame(
        {"smiles": all_valid_test_smiles, "mass": test_masses, "formula": test_fmlas}
>>>>>>> 0536f082
    )
    test = test.assign(mass_known=test["mass"].isin(train["mass"]))
    test = test.assign(formula_known=test["formula"].isin(train["formula"]))

    logger.info("Reading PubChem file")
    pubchem = pd.read_csv(
        pubchem_file, delimiter="\t", header=None, names=["smiles", "mass", "formula"]
    )
    pubchem = pubchem.assign(size=np.nan)

    logger.info("Reading sample file from generative model")
    gen = pd.read_csv(sample_file)

    inputs = {
        "model": gen.assign(source="model"),
        "PubChem": pubchem.assign(source="PubChem"),
        "train": train.assign(source="train"),
    }

    rank_df, tc_df = pd.DataFrame(), pd.DataFrame()
    for datatype, dataset in inputs.items():
        logging.info(f"Generating statistics for model {datatype}")

        results = test.apply(
            lambda x: match_molecules(x, test, dataset, datatype), axis=1
        )

        rank_df = pd.concat([rank_df, pd.concat(results[0].to_list())])
        tc_df = pd.concat([tc_df, pd.concat(results[1].to_list())])

    write_to_file(ranks_file, rank_df)
    write_to_file(tc_file, tc_df)


def main(args):
    write_structural_prior_CV(
        ranks_file=args.ranks_file,
        tc_file=args.tc_file,
        train_file=args.train_file,
        test_file=args.test_file,
        pubchem_file=args.pubchem_file,
        sample_file=args.sample_file,
        err_ppm=args.err_ppm,
        chunk_size=args.chunk_size,
        seed=args.seed,
    )


if __name__ == "__main__":
    parser = argparse.ArgumentParser(description=__doc__)
    args = add_args(parser).parse_args()
    main(args)<|MERGE_RESOLUTION|>--- conflicted
+++ resolved
@@ -48,7 +48,7 @@
 
 
 def generate_df(smiles_file, chunk_size):
-    smiles = read_smiles(smiles_file)
+    smiles = read_file(smiles_file)
     df = pd.DataFrame(columns=["smiles", "mass", "formula"])
 
     for i in tqdm(range(0, len(smiles), chunk_size)):
@@ -162,7 +162,6 @@
 ):
     set_seed(seed)
 
-<<<<<<< HEAD
     train = generate_df(train_file, chunk_size)
     train = train.assign(size=np.nan)
 
@@ -170,57 +169,6 @@
     test["mol"] = test["smiles"].apply(clean_mol)
     test["mass_range"] = test.apply(
         lambda x: get_mass_range(x["mass"], err_ppm), axis=1
-=======
-    # read training and test sets
-    all_train_smiles = read_file(train_file)
-    all_valid_train_smiles = []
-
-    train_masses = []
-    train_fmlas = []
-    with tqdm(total=len(all_train_smiles)) as pbar:
-        for i in range(0, len(all_train_smiles), chunk_size):
-            smiles = all_train_smiles[i : i + chunk_size]
-            mols = clean_mols(
-                smiles,
-                selfies=False,
-                disable_progress=True,
-                return_dict=True,
-            )
-            for smile, mol in mols.items():
-                if mol is not None:
-                    all_valid_train_smiles.append(smile)
-                    train_masses.append(round(Descriptors.ExactMolWt(mol), 4))
-                    train_fmlas.append(rdMolDescriptors.CalcMolFormula(mol))
-            pbar.update(len(smiles))
-
-    train = pd.DataFrame(
-        {"smiles": all_valid_train_smiles, "mass": train_masses, "formula": train_fmlas}
-    )
-
-    all_test_smiles = read_file(test_file)
-    all_valid_test_smiles = []
-
-    test_masses = []
-    test_fmlas = []
-    with tqdm(total=len(all_test_smiles)) as pbar:
-        for i in range(0, len(all_train_smiles), chunk_size):
-            smiles = all_test_smiles[i : i + chunk_size]
-            mols = clean_mols(
-                smiles,
-                selfies=False,
-                disable_progress=True,
-                return_dict=True,
-            )
-            for smile, mol in mols.items():
-                if mol is not None:
-                    all_valid_test_smiles.append(smile)
-                    test_masses.append(round(Descriptors.ExactMolWt(mol), 4))
-                    test_fmlas.append(rdMolDescriptors.CalcMolFormula(mol))
-            pbar.update(len(smiles))
-
-    test = pd.DataFrame(
-        {"smiles": all_valid_test_smiles, "mass": test_masses, "formula": test_fmlas}
->>>>>>> 0536f082
     )
     test = test.assign(mass_known=test["mass"].isin(train["mass"]))
     test = test.assign(formula_known=test["formula"].isin(train["formula"]))
