--- conflicted
+++ resolved
@@ -17,7 +17,6 @@
     parser.add_argument(
         "--ranks_file",
         type=str,
-        nargs="+",
         help="Path to ranks file ",
     )
     parser.add_argument(
@@ -30,14 +29,9 @@
 
 def plot_generated_v_never(outcome, output_dir):
     data = []
-<<<<<<< HEAD
-    data.append(list(outcome[outcome["target_rank"].notnull]["nn_tc"]))
-    data.append(list(outcome[outcome["target_rank"].isnull]["nn_tc"]))
-=======
 
     data.append(list(outcome[outcome["target_rank"].notnull()]["nn_tc"]))
     data.append(list(outcome[outcome["target_rank"].isnull()]["nn_tc"]))
->>>>>>> 7a19b130
 
     labels = ["Ever Generated", "Never Generated"]
 
@@ -66,13 +60,8 @@
 
 def plot_generated_ratio(rank_df, output_dir):
     data = {
-<<<<<<< HEAD
-        "Ever Generated": len(rank_df[rank_df["target_rank"].notnull]),
-        "Never Generated": len(rank_df[rank_df["target_rank"].isnull]),
-=======
         "Ever Generated": len(rank_df[rank_df["target_rank"].notnull()]),
         "Never Generated": len(rank_df[rank_df["target_rank"].isnull()]),
->>>>>>> 7a19b130
     }
 
     sns.set_style("darkgrid")
@@ -97,7 +86,6 @@
     # Make an output directory if it doesn't yet
     os.makedirs(output_dir, exist_ok=True)
 
-<<<<<<< HEAD
     merged_df, rank = [], []
     for outcome_file, rank_file in zip(outcome_files, ranks_file):
         outcome_df, rank_df = read_csv_file(outcome_file), read_csv_file(rank_file)
@@ -113,17 +101,7 @@
         )
         rank.append(rank_df)
 
-    rank_df, merged_df = pd.concat(rank), pd.concat(merged_df)
-
-=======
-    outcome = pd.concat(
-        [pd.read_csv(outcome_file, delimiter=",") for outcome_file in outcome_files]
-    )
-    rank_df = pd.read_csv(ranks_file)
-    rank_df = rank_df[rank_df["target_source"] == "model"]
-
     merged_df = pd.merge(outcome, rank_df, how="inner", on=["smiles"])
->>>>>>> 7a19b130
     plot_generated_v_never(merged_df, output_dir)
     plot_generated_ratio(rank_df, output_dir)
 
